--- conflicted
+++ resolved
@@ -1,11 +1,5 @@
 #pragma once
 
-<<<<<<< HEAD
-#include <optional>
-#include <SimpleKDTreeFactory.h>
-#include <SimpleKDTreeGeometricStrategy.h>
-=======
->>>>>>> c3c5f760
 #include <KDTreeFactoryThreadPool.h>
 #include <KDTreeNode.h>
 #include <SharedTaskSequencer.h>
@@ -13,6 +7,8 @@
 #include <SimpleKDTreeGeometricStrategy.h>
 
 #include <boost/thread.hpp>
+
+#include <optional>
 
 /**
  * @author Alberto M. Esmoris Pena
@@ -67,78 +63,6 @@
   }
 
 protected:
-<<<<<<< HEAD
-    // ***  ATTRIBUTES  *** //
-    // ******************** //
-    /**
-     * @brief The SimpleKDTreeFactory or derived to be used to build tree nodes
-     */
-    shared_ptr<SimpleKDTreeFactory> kdtf;
-    /**
-     * @brief The SimpleKDTreeGeometricStrategy or derived to be used to handle
-     *  geometry-level parallelization during multi-thread KDTree building
-     */
-    shared_ptr<SimpleKDTreeGeometricStrategy> gs;
-    /**
-     * @brief The thread pool to handle concurrency during recursive KDTree
-     *  building at node-level
-     */
-    std::optional<KDTreeFactoryThreadPool> tpNode;
-    /**
-     * @brief The minimum number of primitives on a given split so a new
-     *  task is started to handle them
-     */
-    size_t minTaskPrimitives;
-    /**
-     * @brief The maximum geometry depth level \f$d^*\f$ as explained in the
-     *  MultiThreadKDTreeFactory::buildRecursiveGeometryLevel
-     * It is updated accordingly always that
-     *  MultiThreadKDTreeFactory::makeFromPrimitivesUnsafe is called
-     * @see MultiThreadKDTreeFactory::masters
-     */
-    int maxGeometryDepth;
-    /**
-     * @brief The maximum number of jobs (threads/workers) that this factory
-     *  is allowed to use.
-     */
-    size_t numJobs;
-    /**
-     * @brief The number of jobs (threads/workers) that this factory must use
-     *  when building upper KDTree nodes (geometry-level parallelization)
-     */
-    size_t geomJobs;
-    /**
-     * @brief All masters threads (except main thread) are handled by this
-     *  shared task sequencer
-     *
-     * A master thread is any thread that will handle the building of a
-     *  sub-KDTree composing the original KDTree. Master threads are required
-     *  when using a geometry-level parallelization, so each node at max
-     *  geoemtry depth is associated to one master thread.
-     *
-     * The master node at \f$(d^*, 0)\f$ is not handled by this shared task
-     *  sequencer because it is associated to the main thread itself.
-     *
-     * @see MultiThreadKDTreeFactory::maxGeometryDepth
-     */
-    shared_ptr<SharedTaskSequencer> masters;
-    /**
-     * @brief How many geometry-level jobs have fully finished during current
-     *  KDT building
-     * @see MultiThreadKDTreeFactory::increaseFinishedGeomJobsCount
-     */
-    size_t finishedGeomJobs;
-    /**
-     * @brief Mutex to handle concurrent access to counter of finished
-     *  geometry-level jobs
-     * @see MultiThreadKDTreeFactory::finishedGeomJobs
-     */
-    boost::mutex finishedGeomJobsMutex;
-    /**
-     * @brief True if the factory has not been used before, false otherwise
-     */
-    bool notUsed;
-=======
   // ***  ATTRIBUTES  *** //
   // ******************** //
   /**
@@ -154,7 +78,7 @@
    * @brief The thread pool to handle concurrency during recursive KDTree
    *  building at node-level
    */
-  KDTreeFactoryThreadPool tpNode;
+  std::optional<KDTreeFactoryThreadPool> tpNode;
   /**
    * @brief The minimum number of primitives on a given split so a new
    *  task is started to handle them
@@ -209,7 +133,6 @@
    * @brief True if the factory has not been used before, false otherwise
    */
   bool notUsed;
->>>>>>> c3c5f760
 
 public:
   // ***  CONSTRUCTION / DESTRUCTION  *** //
@@ -470,38 +393,6 @@
   }
 
 public:
-<<<<<<< HEAD
-    // *** GETTERs and SETTERs  *** //
-    // **************************** //
-    /**
-     * @brief Obtain the SimpleKDTreeFactory used to build tree nodes
-     * @return SimpleKDTreeFactory used to build tree nodes
-     */
-    virtual inline shared_ptr<SimpleKDTreeFactory> getKdtf() const
-    {return kdtf;}
-    /**
-     * @brief Obtain the pool size of the thread pool (num jobs)
-     * @return Pool size of the thread pool (num jobs)
-     */
-    virtual inline size_t getPoolSize() const
-    {return tpNode->getPoolSize();}
-    /**
-     * @brief Obtain the number of threads for node-level parallelization
-     * @return Number of threads for node-level parallelization
-     */
-    virtual inline size_t getNumJobs() const {return numJobs;}
-    /**
-     * @brief Obtain the number of threads for geometry-level parallelization
-     * @return Number of threads for geometry-level parallelization
-     */
-    virtual inline size_t getGeomJobs() const {return geomJobs;}
-    /**
-     * @brief Obtain the geometric strategy
-     * @return Geometric strategy
-     */
-    virtual inline shared_ptr<SimpleKDTreeGeometricStrategy> getGS() const
-    {return gs;}
-=======
   // *** GETTERs and SETTERs  *** //
   // **************************** //
   /**
@@ -518,7 +409,7 @@
    */
   virtual inline std::size_t getPoolSize() const
   {
-    return tpNode.getPoolSize();
+    return tpNode->getPoolSize();
   }
   /**
    * @brief Obtain the number of threads for node-level parallelization
@@ -538,5 +429,4 @@
   {
     return gs;
   }
->>>>>>> c3c5f760
 };