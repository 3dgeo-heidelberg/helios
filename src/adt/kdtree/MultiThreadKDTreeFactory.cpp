#include <KDTreeBuildType.h>
#include <MultiThreadKDTreeFactory.h>
#include <surfaceinspector/maths/Scalar.hpp>

using SurfaceInspector::maths::Scalar;

// ***  CONSTRUCTION / DESTRUCTION  *** //
// ************************************ //
MultiThreadKDTreeFactory::MultiThreadKDTreeFactory(
<<<<<<< HEAD
    shared_ptr<SimpleKDTreeFactory> const kdtf,
    shared_ptr<SimpleKDTreeGeometricStrategy> const gs,
    size_t const numJobs,
    size_t const geomJobs
) :
    SimpleKDTreeFactory(),
    kdtf(kdtf),
    gs(gs),
    tpNode(std::in_place, numJobs),
    minTaskPrimitives(32),
    numJobs(numJobs),
    geomJobs(geomJobs),
    notUsed(true)
=======
  std::shared_ptr<SimpleKDTreeFactory> const kdtf,
  std::shared_ptr<SimpleKDTreeGeometricStrategy> const gs,
  std::size_t const numJobs,
  std::size_t const geomJobs)
  : SimpleKDTreeFactory()
  , kdtf(kdtf)
  , gs(gs)
  , tpNode(numJobs)
  , minTaskPrimitives(32)
  , numJobs(numJobs)
  , geomJobs(geomJobs)
  , notUsed(true)
>>>>>>> c3c5f760
{
  /*
   * See SimpleKDTreeFactory constructor implementation to understand why
   *  it is safe to call virtual function here.
   */
  _buildRecursive = [&](KDTreeNode* parent,
                        bool const left,
                        std::vector<Primitive*>& primitives,
                        int const depth,
                        int const index) -> KDTreeNode* {
    return this->buildRecursive(parent, left, primitives, depth, index);
  };
  kdtf->_buildRecursive = _buildRecursive;
}

// ***  CLONE  *** //
// *************** //
KDTreeFactory*
MultiThreadKDTreeFactory::clone() const
{
  std::shared_ptr<SimpleKDTreeFactory> skdtf(
    (SimpleKDTreeFactory*)kdtf->clone());
  MultiThreadKDTreeFactory* mtkdtf = new MultiThreadKDTreeFactory(
    skdtf,
    std::shared_ptr<SimpleKDTreeGeometricStrategy>(gs->clone(skdtf.get())),
    numJobs,
    geomJobs);
  _clone(mtkdtf);
  return mtkdtf;
}

void
MultiThreadKDTreeFactory::_clone(KDTreeFactory* kdtf) const
{
  SimpleKDTreeFactory::_clone(kdtf);
  MultiThreadKDTreeFactory* mtkdtf = (MultiThreadKDTreeFactory*)kdtf;
  mtkdtf->notUsed = notUsed;
}

// ***  KDTREE FACTORY METHODS  *** //
// ******************************** //
<<<<<<< HEAD
KDTreeNodeRoot * MultiThreadKDTreeFactory::makeFromPrimitivesUnsafe(
    vector<Primitive *> &primitives,
    bool const computeStats,
    bool const reportStats
){
    // Build the KDTree using a modifiable vector of primitives pointers
    prepareToMake();
    KDTreeNodeRoot *root = (KDTreeNodeRoot *) kdtf->_buildRecursive(
        nullptr,        // Parent node
        false,          // Node is not left child, because it is root not child
        primitives,     // Primitives to be contained inside the KDTree
        0,              // Starting depth level (must be 0 for root node)
        0               // Starting index at depth 0 (must be 0 for root node)
    );
    if(masters != nullptr){
        masters->joinAll(); // Join masters threads from geometry-level
        size_t geomJobsToBeReleased = geomJobs-finishedGeomJobs;
        if(geomJobsToBeReleased > 0){
            tpNode->safeSubtractPendingTasks(geomJobsToBeReleased);
        }
    }
    tpNode->join(); // Join auxiliar threads from node-level
    if(root == nullptr){
=======
KDTreeNodeRoot*
MultiThreadKDTreeFactory::makeFromPrimitivesUnsafe(
  std::vector<Primitive*>& primitives,
  bool const computeStats,
  bool const reportStats)
{
  // Build the KDTree using a modifiable vector of primitives pointers
  prepareToMake();
  KDTreeNodeRoot* root = (KDTreeNodeRoot*)kdtf->_buildRecursive(
    nullptr,    // Parent node
    false,      // Node is not left child, because it is root not child
    primitives, // Primitives to be contained inside the KDTree
    0,          // Starting depth level (must be 0 for root node)
    0           // Starting index at depth 0 (must be 0 for root node)
  );
  if (masters != nullptr) {
    masters->joinAll(); // Join masters threads from geometry-level
    size_t geomJobsToBeReleased = geomJobs - finishedGeomJobs;
    if (geomJobsToBeReleased > 0) {
      tpNode.safeSubtractPendingTasks(geomJobsToBeReleased);
    }
  }
  tpNode.join(); // Join auxiliar threads from node-level
  if (root == nullptr) {
    /*
     * NOTICE building a null KDTree is not necessarily a bug.
     * It is a natural process that might arise for instance when upgrading
     *  from static scene to dynamic scene in the XmlSceneLoader.
     * This message is not reported at INFO level because it is only
     *  relevant for debugging purposes.
     */
    std::stringstream ss;
    ss << "Null KDTree with no primitives was built";
    logging::DEBUG(ss.str());
  } else {
    if (computeStats) {
      computeKDTreeStats(root);
      if (reportStats)
        reportKDTreeStats(root, primitives);
    }
    if (buildLightNodes) {
      if (!computeStats) {
>>>>>>> c3c5f760
        /*
         * Efficient lighten requires tree stats (number of interior
         * nodes and number of leaf nodes) to be known. Thus, if stats
         * have not been computed but lighten is required, then
         * SimpleKDTree stats are computed as they are the fastest
         * ones which satisfy aforementioned requirements.
         */
        SimpleKDTreeFactory::computeKDTreeStats(root);
      }
      lighten(root);
    }
  }
  return root;
}

// ***  BUILDING METHODS  *** //
// ************************** //
KDTreeNode*
MultiThreadKDTreeFactory::buildRecursive(KDTreeNode* parent,
                                         bool const left,
                                         std::vector<Primitive*>& primitives,
                                         int const depth,
                                         int const index)
{
  if (depth <= maxGeometryDepth) {
    return buildRecursiveGeometryLevel(parent, left, primitives, depth, index);
  } else if (parent == nullptr) {
    return kdtf->buildRecursive(parent, left, primitives, depth, index);
  }
  return buildRecursiveNodeLevel(parent, left, primitives, depth, index);
}

KDTreeNode*
MultiThreadKDTreeFactory::buildRecursiveGeometryLevel(
  KDTreeNode* parent,
  bool const left,
  std::vector<Primitive*>& primitives,
  int const depth,
  int const index)
{
  // Compute work distribution strategy definition
  int const maxSplits = Scalar<int>::pow2(depth);
  int const alpha = (int)std::floor(geomJobs / maxSplits);
  int const beta = geomJobs % maxSplits;
  bool const excess = index < (maxSplits - beta); // True when 1 extra thread
  int const a =
    (excess) ? index * alpha : index * (alpha + 1) - maxSplits + beta;
  int const b = (excess) ? alpha * (index + 1) - 1
                         : index * (alpha + 1) - maxSplits + beta + alpha;
  int const auxiliarThreads = b - a;               // Subordinated threads
  int const assignedThreads = 1 + auxiliarThreads; // Total threads

  // Geometry-level parallel processing
  return kdtf->buildRecursiveRecipe(
    parent,
    left,
    primitives,
    depth,
    index,
    [&](KDTreeNode* node,
        KDTreeNode* parent,
        bool const left,
        std::vector<Primitive*> const& primitives) -> void {
      gs->GEOM_computeNodeBoundaries(
        node, parent, left, primitives, assignedThreads);
    },
    [&](KDTreeNode* node,
        KDTreeNode* parent,
        std::vector<Primitive*>& primitives,
        int const depth) -> void {
      gs->GEOM_defineSplit(node, parent, primitives, depth, assignedThreads);
    },
    [&](std::vector<Primitive*> const& primitives,
        int const splitAxis,
        double const splitPos,
        std::vector<Primitive*>& leftPrimitives,
        std::vector<Primitive*>& rightPrimitives) -> void {
      gs->GEOM_populateSplits(primitives,
                              splitAxis,
                              splitPos,
                              leftPrimitives,
                              rightPrimitives,
                              assignedThreads);
    },
    [&](KDTreeNode* node,
        KDTreeNode* parent,
        std::vector<Primitive*> const& primitives,
        int const depth,
        int const index,
        std::vector<Primitive*>& leftPrimitives,
        std::vector<Primitive*>& rightPrimitives) -> void {
      buildChildrenGeometryLevel(node,
                                 parent,
                                 primitives,
                                 depth,
                                 index,
                                 leftPrimitives,
                                 rightPrimitives,
                                 auxiliarThreads);
    });
}

<<<<<<< HEAD
void MultiThreadKDTreeFactory::buildChildrenGeometryLevel(
    KDTreeNode *node,
    KDTreeNode *parent,
    vector<Primitive *> const &primitives,
    int const depth,
    int const index,
    vector<Primitive *> &leftPrimitives,
    vector<Primitive *> &rightPrimitives,
    int const auxiliarThreads
){
    // Geometry-level building of children nodes
    if(depth == maxGeometryDepth){
        // Move auxiliar threads from geometry thread pool to node thread pool
        if(auxiliarThreads > 0){
            tpNode->safeSubtractPendingTasks(auxiliarThreads);
            increaseFinishedGeomJobsCount(auxiliarThreads);
        }
        // Recursively build children nodes
        kdtf->buildChildrenNodes(
            node,
            parent,
            primitives,
            depth,
            index,
            leftPrimitives,
            rightPrimitives
        );
        // Allow one more thread to node-level pool when master thread finishes
        tpNode->safeSubtractPendingTasks(1);
        increaseFinishedGeomJobsCount(1);
    }
    else{
        gs->GEOM_buildChildrenNodes(
            node,
            parent,
            primitives,
            depth,
            index,
            leftPrimitives,
            rightPrimitives,
            masters
        );
=======
void
MultiThreadKDTreeFactory::buildChildrenGeometryLevel(
  KDTreeNode* node,
  KDTreeNode* parent,
  std::vector<Primitive*> const& primitives,
  int const depth,
  int const index,
  std::vector<Primitive*>& leftPrimitives,
  std::vector<Primitive*>& rightPrimitives,
  int const auxiliarThreads)
{
  // Geometry-level building of children nodes
  if (depth == maxGeometryDepth) {
    // Move auxiliar threads from geometry thread pool to node thread pool
    if (auxiliarThreads > 0) {
      tpNode.safeSubtractPendingTasks(auxiliarThreads);
      increaseFinishedGeomJobsCount(auxiliarThreads);
>>>>>>> c3c5f760
    }
    // Recursively build children nodes
    kdtf->buildChildrenNodes(
      node, parent, primitives, depth, index, leftPrimitives, rightPrimitives);
    // Allow one more thread to node-level pool when master thread finishes
    tpNode.safeSubtractPendingTasks(1);
    increaseFinishedGeomJobsCount(1);
  } else {
    gs->GEOM_buildChildrenNodes(node,
                                parent,
                                primitives,
                                depth,
                                index,
                                leftPrimitives,
                                rightPrimitives,
                                masters);
  }
}

<<<<<<< HEAD
KDTreeNode * MultiThreadKDTreeFactory::buildRecursiveNodeLevel(
    KDTreeNode *parent,
    bool const left,
    vector<Primitive*> &primitives,
    int const depth,
    int const index
){
    bool posted = false;
    KDTreeBuildType *data = nullptr;
    if(primitives.size() >= minTaskPrimitives){
        data = new KDTreeBuildType(
            parent,
            left,
            primitives,
            depth,
            index
        );
        posted = tpNode->try_run_md_task(
            [&] (
                KDTreeNode *parent,
                bool const left,
                vector<Primitive*> &primitives,
                int const depth,
                int const index
            ) ->  void {
                if(left){
                    parent->left = this->kdtf->buildRecursive(
                        parent, left, primitives, depth, 2*index
                    );
                }
                else{
                    parent->right = this->kdtf->buildRecursive(
                        parent, left, primitives, depth, 2*index+1
                    );
                }
            },
            data
        );
    }
    if(posted){ // Null placeholder
        primitives.clear(); // Discard primitives, copy passed through data
        return nullptr;
    }
    else{ // Continue execution on current thread
        delete data; // Release data, it will not be used at all
        return this->kdtf->buildRecursive(
            parent, left, primitives, depth, 2*index+(left ? 0:1)
        );
    }
=======
KDTreeNode*
MultiThreadKDTreeFactory::buildRecursiveNodeLevel(
  KDTreeNode* parent,
  bool const left,
  std::vector<Primitive*>& primitives,
  int const depth,
  int const index)
{
  bool posted = false;
  KDTreeBuildType* data = nullptr;
  if (primitives.size() >= minTaskPrimitives) {
    data = new KDTreeBuildType(parent, left, primitives, depth, index);
    posted = tpNode.try_run_md_task(
      [&](KDTreeNode* parent,
          bool const left,
          std::vector<Primitive*>& primitives,
          int const depth,
          int const index) -> void {
        if (left) {
          parent->left = this->kdtf->buildRecursive(
            parent, left, primitives, depth, 2 * index);
        } else {
          parent->right = this->kdtf->buildRecursive(
            parent, left, primitives, depth, 2 * index + 1);
        }
      },
      data);
  }
  if (posted) {         // Null placeholder
    primitives.clear(); // Discard primitives, copy passed through data
    return nullptr;
  } else {       // Continue execution on current thread
    delete data; // Release data, it will not be used at all
    return this->kdtf->buildRecursive(
      parent, left, primitives, depth, 2 * index + (left ? 0 : 1));
  }
>>>>>>> c3c5f760
}

// ***  UTIL METHODS  *** //
// ********************** //
<<<<<<< HEAD
void MultiThreadKDTreeFactory::prepareToMake(){
    // If first use, mark it as already used for future cases
    if(notUsed) notUsed = false;
    else{ 
        tpNode.emplace(numJobs);
    }

    // Prepare parallelization strategies (see header doc for more info)
    if(geomJobs == 1){
        tpNode->setPendingTasks(0);
        maxGeometryDepth = -1;
        masters = nullptr;
    }
    else if(geomJobs > 1){
        tpNode->setPendingTasks(geomJobs);
        maxGeometryDepth = (int) std::floor(std::log2(geomJobs));
        masters = std::make_shared<SharedTaskSequencer>(
            Scalar<int>::pow2(maxGeometryDepth)-1
        );
    }
    else{
        std::stringstream ss;
        ss  << "MultiThreadKDTreeFactory failed to build because of "
            << "unexpected number of jobs (" << geomJobs
            << ") for geometry-level parallelization";
        throw HeliosException(ss.str());
    }
=======
void
MultiThreadKDTreeFactory::prepareToMake()
{
  // If first use, mark it as already used for future cases
  if (notUsed)
    notUsed = false;
  else { // If it has been used before
    // Destroy old thread pool in place
    tpNode.KDTreeFactoryThreadPool::~KDTreeFactoryThreadPool();
    // Initialize node-level parallelization thread pool in place
    new (&tpNode) KDTreeFactoryThreadPool(numJobs);
  }

  // Prepare parallelization strategies (see header doc for more info)
  if (geomJobs == 1) {
    tpNode.setPendingTasks(0);
    maxGeometryDepth = -1;
    masters = nullptr;
  } else if (geomJobs > 1) {
    tpNode.setPendingTasks(geomJobs);
    maxGeometryDepth = (int)std::floor(std::log2(geomJobs));
    masters = std::make_shared<SharedTaskSequencer>(
      Scalar<int>::pow2(maxGeometryDepth) - 1);
  } else {
    std::stringstream ss;
    ss << "MultiThreadKDTreeFactory failed to build because of "
       << "unexpected number of jobs (" << geomJobs
       << ") for geometry-level parallelization";
    throw HeliosException(ss.str());
  }
>>>>>>> c3c5f760

  // Set count of finished geometry-level jobs to 0
  finishedGeomJobs = 0;
}<|MERGE_RESOLUTION|>--- conflicted
+++ resolved
@@ -7,21 +7,6 @@
 // ***  CONSTRUCTION / DESTRUCTION  *** //
 // ************************************ //
 MultiThreadKDTreeFactory::MultiThreadKDTreeFactory(
-<<<<<<< HEAD
-    shared_ptr<SimpleKDTreeFactory> const kdtf,
-    shared_ptr<SimpleKDTreeGeometricStrategy> const gs,
-    size_t const numJobs,
-    size_t const geomJobs
-) :
-    SimpleKDTreeFactory(),
-    kdtf(kdtf),
-    gs(gs),
-    tpNode(std::in_place, numJobs),
-    minTaskPrimitives(32),
-    numJobs(numJobs),
-    geomJobs(geomJobs),
-    notUsed(true)
-=======
   std::shared_ptr<SimpleKDTreeFactory> const kdtf,
   std::shared_ptr<SimpleKDTreeGeometricStrategy> const gs,
   std::size_t const numJobs,
@@ -29,12 +14,11 @@
   : SimpleKDTreeFactory()
   , kdtf(kdtf)
   , gs(gs)
-  , tpNode(numJobs)
+  , tpNode(std::in_place, numJobs)
   , minTaskPrimitives(32)
   , numJobs(numJobs)
   , geomJobs(geomJobs)
   , notUsed(true)
->>>>>>> c3c5f760
 {
   /*
    * See SimpleKDTreeFactory constructor implementation to understand why
@@ -76,31 +60,6 @@
 
 // ***  KDTREE FACTORY METHODS  *** //
 // ******************************** //
-<<<<<<< HEAD
-KDTreeNodeRoot * MultiThreadKDTreeFactory::makeFromPrimitivesUnsafe(
-    vector<Primitive *> &primitives,
-    bool const computeStats,
-    bool const reportStats
-){
-    // Build the KDTree using a modifiable vector of primitives pointers
-    prepareToMake();
-    KDTreeNodeRoot *root = (KDTreeNodeRoot *) kdtf->_buildRecursive(
-        nullptr,        // Parent node
-        false,          // Node is not left child, because it is root not child
-        primitives,     // Primitives to be contained inside the KDTree
-        0,              // Starting depth level (must be 0 for root node)
-        0               // Starting index at depth 0 (must be 0 for root node)
-    );
-    if(masters != nullptr){
-        masters->joinAll(); // Join masters threads from geometry-level
-        size_t geomJobsToBeReleased = geomJobs-finishedGeomJobs;
-        if(geomJobsToBeReleased > 0){
-            tpNode->safeSubtractPendingTasks(geomJobsToBeReleased);
-        }
-    }
-    tpNode->join(); // Join auxiliar threads from node-level
-    if(root == nullptr){
-=======
 KDTreeNodeRoot*
 MultiThreadKDTreeFactory::makeFromPrimitivesUnsafe(
   std::vector<Primitive*>& primitives,
@@ -120,10 +79,10 @@
     masters->joinAll(); // Join masters threads from geometry-level
     size_t geomJobsToBeReleased = geomJobs - finishedGeomJobs;
     if (geomJobsToBeReleased > 0) {
-      tpNode.safeSubtractPendingTasks(geomJobsToBeReleased);
+      tpNode->safeSubtractPendingTasks(geomJobsToBeReleased);
     }
   }
-  tpNode.join(); // Join auxiliar threads from node-level
+  tpNode->join(); // Join auxiliar threads from node-level
   if (root == nullptr) {
     /*
      * NOTICE building a null KDTree is not necessarily a bug.
@@ -143,7 +102,6 @@
     }
     if (buildLightNodes) {
       if (!computeStats) {
->>>>>>> c3c5f760
         /*
          * Efficient lighten requires tree stats (number of interior
          * nodes and number of leaf nodes) to be known. Thus, if stats
@@ -246,50 +204,6 @@
     });
 }
 
-<<<<<<< HEAD
-void MultiThreadKDTreeFactory::buildChildrenGeometryLevel(
-    KDTreeNode *node,
-    KDTreeNode *parent,
-    vector<Primitive *> const &primitives,
-    int const depth,
-    int const index,
-    vector<Primitive *> &leftPrimitives,
-    vector<Primitive *> &rightPrimitives,
-    int const auxiliarThreads
-){
-    // Geometry-level building of children nodes
-    if(depth == maxGeometryDepth){
-        // Move auxiliar threads from geometry thread pool to node thread pool
-        if(auxiliarThreads > 0){
-            tpNode->safeSubtractPendingTasks(auxiliarThreads);
-            increaseFinishedGeomJobsCount(auxiliarThreads);
-        }
-        // Recursively build children nodes
-        kdtf->buildChildrenNodes(
-            node,
-            parent,
-            primitives,
-            depth,
-            index,
-            leftPrimitives,
-            rightPrimitives
-        );
-        // Allow one more thread to node-level pool when master thread finishes
-        tpNode->safeSubtractPendingTasks(1);
-        increaseFinishedGeomJobsCount(1);
-    }
-    else{
-        gs->GEOM_buildChildrenNodes(
-            node,
-            parent,
-            primitives,
-            depth,
-            index,
-            leftPrimitives,
-            rightPrimitives,
-            masters
-        );
-=======
 void
 MultiThreadKDTreeFactory::buildChildrenGeometryLevel(
   KDTreeNode* node,
@@ -305,15 +219,14 @@
   if (depth == maxGeometryDepth) {
     // Move auxiliar threads from geometry thread pool to node thread pool
     if (auxiliarThreads > 0) {
-      tpNode.safeSubtractPendingTasks(auxiliarThreads);
+      tpNode->safeSubtractPendingTasks(auxiliarThreads);
       increaseFinishedGeomJobsCount(auxiliarThreads);
->>>>>>> c3c5f760
     }
     // Recursively build children nodes
     kdtf->buildChildrenNodes(
       node, parent, primitives, depth, index, leftPrimitives, rightPrimitives);
     // Allow one more thread to node-level pool when master thread finishes
-    tpNode.safeSubtractPendingTasks(1);
+    tpNode->safeSubtractPendingTasks(1);
     increaseFinishedGeomJobsCount(1);
   } else {
     gs->GEOM_buildChildrenNodes(node,
@@ -327,57 +240,6 @@
   }
 }
 
-<<<<<<< HEAD
-KDTreeNode * MultiThreadKDTreeFactory::buildRecursiveNodeLevel(
-    KDTreeNode *parent,
-    bool const left,
-    vector<Primitive*> &primitives,
-    int const depth,
-    int const index
-){
-    bool posted = false;
-    KDTreeBuildType *data = nullptr;
-    if(primitives.size() >= minTaskPrimitives){
-        data = new KDTreeBuildType(
-            parent,
-            left,
-            primitives,
-            depth,
-            index
-        );
-        posted = tpNode->try_run_md_task(
-            [&] (
-                KDTreeNode *parent,
-                bool const left,
-                vector<Primitive*> &primitives,
-                int const depth,
-                int const index
-            ) ->  void {
-                if(left){
-                    parent->left = this->kdtf->buildRecursive(
-                        parent, left, primitives, depth, 2*index
-                    );
-                }
-                else{
-                    parent->right = this->kdtf->buildRecursive(
-                        parent, left, primitives, depth, 2*index+1
-                    );
-                }
-            },
-            data
-        );
-    }
-    if(posted){ // Null placeholder
-        primitives.clear(); // Discard primitives, copy passed through data
-        return nullptr;
-    }
-    else{ // Continue execution on current thread
-        delete data; // Release data, it will not be used at all
-        return this->kdtf->buildRecursive(
-            parent, left, primitives, depth, 2*index+(left ? 0:1)
-        );
-    }
-=======
 KDTreeNode*
 MultiThreadKDTreeFactory::buildRecursiveNodeLevel(
   KDTreeNode* parent,
@@ -390,7 +252,7 @@
   KDTreeBuildType* data = nullptr;
   if (primitives.size() >= minTaskPrimitives) {
     data = new KDTreeBuildType(parent, left, primitives, depth, index);
-    posted = tpNode.try_run_md_task(
+    posted = tpNode->try_run_md_task(
       [&](KDTreeNode* parent,
           bool const left,
           std::vector<Primitive*>& primitives,
@@ -414,60 +276,27 @@
     return this->kdtf->buildRecursive(
       parent, left, primitives, depth, 2 * index + (left ? 0 : 1));
   }
->>>>>>> c3c5f760
 }
 
 // ***  UTIL METHODS  *** //
 // ********************** //
-<<<<<<< HEAD
-void MultiThreadKDTreeFactory::prepareToMake(){
-    // If first use, mark it as already used for future cases
-    if(notUsed) notUsed = false;
-    else{ 
-        tpNode.emplace(numJobs);
-    }
-
-    // Prepare parallelization strategies (see header doc for more info)
-    if(geomJobs == 1){
-        tpNode->setPendingTasks(0);
-        maxGeometryDepth = -1;
-        masters = nullptr;
-    }
-    else if(geomJobs > 1){
-        tpNode->setPendingTasks(geomJobs);
-        maxGeometryDepth = (int) std::floor(std::log2(geomJobs));
-        masters = std::make_shared<SharedTaskSequencer>(
-            Scalar<int>::pow2(maxGeometryDepth)-1
-        );
-    }
-    else{
-        std::stringstream ss;
-        ss  << "MultiThreadKDTreeFactory failed to build because of "
-            << "unexpected number of jobs (" << geomJobs
-            << ") for geometry-level parallelization";
-        throw HeliosException(ss.str());
-    }
-=======
 void
 MultiThreadKDTreeFactory::prepareToMake()
 {
   // If first use, mark it as already used for future cases
   if (notUsed)
     notUsed = false;
-  else { // If it has been used before
-    // Destroy old thread pool in place
-    tpNode.KDTreeFactoryThreadPool::~KDTreeFactoryThreadPool();
-    // Initialize node-level parallelization thread pool in place
-    new (&tpNode) KDTreeFactoryThreadPool(numJobs);
+  else {
+    tpNode.emplace(numJobs);
   }
 
   // Prepare parallelization strategies (see header doc for more info)
   if (geomJobs == 1) {
-    tpNode.setPendingTasks(0);
+    tpNode->setPendingTasks(0);
     maxGeometryDepth = -1;
     masters = nullptr;
   } else if (geomJobs > 1) {
-    tpNode.setPendingTasks(geomJobs);
+    tpNode->setPendingTasks(geomJobs);
     maxGeometryDepth = (int)std::floor(std::log2(geomJobs));
     masters = std::make_shared<SharedTaskSequencer>(
       Scalar<int>::pow2(maxGeometryDepth) - 1);
@@ -478,7 +307,6 @@
        << ") for geometry-level parallelization";
     throw HeliosException(ss.str());
   }
->>>>>>> c3c5f760
 
   // Set count of finished geometry-level jobs to 0
   finishedGeomJobs = 0;
