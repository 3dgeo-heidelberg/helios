#pragma once

#include "BaseTest.h"
#include <FullWaveformPulseDetector.h>
#include <HelicopterPlatform.h>
#include <OscillatingMirrorBeamDeflector.h>
#include <Survey.h>
#include <scanner/SingleScanner.h>

namespace HeliosTests {
/**
 * @author Alberto M. Esmoris Pena
 * @version 1.0
 *
 * @brief Test survey copy
 */
class SurveyCopyTest : public BaseTest
{
public:
  // ***  CONSTRUCTOR  *** //
  // ********************* //
  /**
   * @brief Survey copy test constructor
   */
  SurveyCopyTest()
    : BaseTest("Survey copy test")
  {
  }

  // ***  R U N  *** //
  // *************** //
  /**
   * @see BaseTest::run
   */
  bool run() override;
};

<<<<<<< HEAD
bool SurveyCopyTest::run(){
    // Build base Survey
    std::shared_ptr<Survey> survey = std::make_shared<Survey>();
    survey->name = "MySurvey";
    survey->numRuns = 1;
    survey->simSpeedFactor = 1;
    std::list<int> pulseFreqs;
    pulseFreqs.push_back(100);
    pulseFreqs.push_back(30);
    pulseFreqs.push_back(70);
    survey->scanner = std::make_shared<SingleScanner>(
        0.1,
        glm::dvec3(2.0, 3.0, 0.0),
        Rotation(0.0, 0.0, 0.0, 0.0, true),
        pulseFreqs,
        4.0,
        "MyScanner",
        80.5,
        3.0,
        0.9,
        0.7,
        0.8,
        100,
        false,
        false,
        false,
        true,
        false,
        nullptr
    );
    survey->scanner->setScannerHead(std::make_shared<ScannerHead>(
        glm::dvec3(0.4, 0.7, 0.1), 0.067
    ));
    survey->scanner->setBeamDeflector(
        std::make_shared<OscillatingMirrorBeamDeflector>(
            3.141592,
            1400.5,
            70.8,
            1
        ));
    survey->scanner->platform = std::make_shared<HelicopterPlatform>();
    survey->scanner->setDetector(std::make_shared<FullWaveformPulseDetector>(
        survey->scanner,
        1.5,
        0.1
    ));
    survey->legs.push_back(std::make_shared<Leg>());
    survey->legs[0]->mPlatformSettings = std::make_shared<PlatformSettings>();
    survey->legs[0]->mPlatformSettings->onGround = false;
    survey->scanner->platform->scene = std::make_shared<Scene>();
    std::shared_ptr<Scene> baseScene = survey->scanner->platform->scene;
    baseScene->primitives.push_back(new Triangle(
        Vertex(), Vertex(), Vertex()
    ));
    baseScene->primitives[0]->part = std::make_shared<ScenePart>();
    baseScene->primitives[0]->part->mPrimitives.push_back(
        baseScene->primitives[0]);
    baseScene->primitives[0]->part->onRayIntersectionMode = "TRANSMITTIVE";
    baseScene->primitives.push_back(new DetailedVoxel(
        glm::dvec3(0.0, 0.0, 0.5),
        2.15,
        std::vector<int>({1,2}),
        std::vector<double>({0.1, 0.2, 0.3})
    ));
    baseScene->primitives[1]->material = std::make_shared<Material>();
    baseScene->primitives[1]->material->ka[0] = 1.1;
    baseScene->primitives[1]->material->ks[1] = 1.2;
=======
bool
SurveyCopyTest::run()
{
  // Build base Survey
  std::shared_ptr<Survey> survey = std::make_shared<Survey>();
  survey->name = "MySurvey";
  survey->numRuns = 1;
  survey->simSpeedFactor = 1;
  std::list<int> pulseFreqs;
  pulseFreqs.push_back(100);
  pulseFreqs.push_back(30);
  pulseFreqs.push_back(70);
  survey->scanner =
    std::make_shared<SingleScanner>(0.1,
                                    glm::dvec3(2.0, 3.0, 0.0),
                                    Rotation(0.0, 0.0, 0.0, 0.0, true),
                                    pulseFreqs,
                                    4.0,
                                    "MyScanner",
                                    80.5,
                                    3.0,
                                    0.9,
                                    0.7,
                                    0.8,
                                    100,
                                    nullptr,
                                    false,
                                    false,
                                    false,
                                    true);
  survey->scanner->setScannerHead(
    std::make_shared<ScannerHead>(glm::dvec3(0.4, 0.7, 0.1), 0.067));
  survey->scanner->setBeamDeflector(
    std::make_shared<OscillatingMirrorBeamDeflector>(
      3.141592, 1400.5, 70.8, 1));
  survey->scanner->platform = std::make_shared<HelicopterPlatform>();
  survey->scanner->setDetector(
    std::make_shared<FullWaveformPulseDetector>(survey->scanner, 1.5, 0.1));
  survey->legs.push_back(std::make_shared<Leg>());
  survey->legs[0]->mPlatformSettings = std::make_shared<PlatformSettings>();
  survey->legs[0]->mPlatformSettings->onGround = false;
  survey->scanner->platform->scene = std::make_shared<Scene>();
  std::shared_ptr<Scene> baseScene = survey->scanner->platform->scene;
  baseScene->primitives.push_back(new Triangle(Vertex(), Vertex(), Vertex()));
  baseScene->primitives[0]->part = std::make_shared<ScenePart>();
  baseScene->primitives[0]->part->mPrimitives.push_back(
    baseScene->primitives[0]);
  baseScene->primitives[0]->part->onRayIntersectionMode = "TRANSMITTIVE";
  baseScene->primitives.push_back(
    new DetailedVoxel(glm::dvec3(0.0, 0.0, 0.5),
                      2.15,
                      std::vector<int>({ 1, 2 }),
                      std::vector<double>({ 0.1, 0.2, 0.3 })));
  baseScene->primitives[1]->material = std::make_shared<Material>();
  baseScene->primitives[1]->material->ka[0] = 1.1;
  baseScene->primitives[1]->material->ks[1] = 1.2;
>>>>>>> c3c5f760

  // Copy base Survey
  std::shared_ptr<Survey> copy = std::make_shared<Survey>(*survey, true);

  // Do some changes on copy
  copy->name = "CopiedSurvey";
  copy->numRuns = 0;
  copy->scanner->name = "CopiedScanner";
  Rotation& copyMRA =
    copy->scanner->getScannerHead()->getMountRelativeAttitudeByReference();
  copyMRA.setQ3(copyMRA.getQ3() + 0.1);
  copy->scanner->getBeamDeflector()->cfg_device_scanFreqMax_Hz += 1.0;
  copy->scanner->platform->cfg_device_relativeMountPosition.x += 0.01;
  HelicopterPlatform* hp = ((HelicopterPlatform*)copy->scanner->platform.get());
  glm::dvec3& speedXy = hp->getSpeedXyByReference();
  speedXy.x += 0.1;
  Rotation& r = hp->getRotationByReference();
  r.setQ2(r.getQ2() + 0.1);
  copy->scanner->getFWFSettings().minEchoWidth += 0.001;
  copy->legs[0]->mPlatformSettings->onGround = true;
  std::shared_ptr<Scene> copyScene = copy->scanner->platform->scene;
  copyScene->primitives[0]->getVertices()[0].pos.x += 0.1;
  copyScene->primitives[0]->part->onRayIntersectionArgument += 0.034;
  copyScene->primitives[1]->material->ks[1] += 0.1;
  DetailedVoxel* copyDv = (DetailedVoxel*)copyScene->primitives[1];
  (*copyDv)[1] += 0.1;

  // Validate copy
  if (copy->name == survey->name)
    return false;
  if (copy->numRuns == survey->numRuns)
    return false;
  if (copy->simSpeedFactor != survey->simSpeedFactor)
    return false;
  if (copy->scanner->name == survey->scanner->name)
    return false;
  if (copy->scanner->getNumTimeBins() != survey->scanner->getNumTimeBins())
    return false;
  if (copy->scanner->isCalcEchowidth() != survey->scanner->isCalcEchowidth())
    return false;
  if (copy->scanner->getFWFSettings().minEchoWidth ==
      survey->scanner->getFWFSettings().minEchoWidth)
    return false;
  if (copy->scanner->getFWFSettings().apertureDiameter !=
      survey->scanner->getFWFSettings().apertureDiameter)
    return false;
  if (copy->scanner->getScannerHead()->getRotatePerSecMax() !=
      survey->scanner->getScannerHead()->getRotatePerSecMax())
    return false;
  Rotation& baseMRA =
    survey->scanner->getScannerHead()->getMountRelativeAttitudeByReference();
  if (copyMRA.getQ0() != baseMRA.getQ0() || copyMRA.getQ3() == baseMRA.getQ3())
    return false;
  if (copy->scanner->getBeamDeflector()->cfg_device_scanFreqMin_Hz !=
      survey->scanner->getBeamDeflector()->cfg_device_scanFreqMin_Hz)
    return false;
  if (copy->scanner->getBeamDeflector()->cfg_device_scanFreqMax_Hz ==
      survey->scanner->getBeamDeflector()->cfg_device_scanFreqMax_Hz)
    return false;
  if (copy->scanner->platform->cfg_device_relativeMountPosition.x ==
      survey->scanner->platform->cfg_device_relativeMountPosition.x)
    return false;
  if (copy->scanner->platform->cfg_device_relativeMountPosition.y !=
      survey->scanner->platform->cfg_device_relativeMountPosition.y)
    return false;
  HelicopterPlatform* copyHp =
    (HelicopterPlatform*)copy->scanner->platform.get();
  HelicopterPlatform* baseHp =
    (HelicopterPlatform*)survey->scanner->platform.get();
  glm::dvec3& copySpeedXy = copyHp->getSpeedXyByReference();
  glm::dvec3& baseSpeedXy = baseHp->getSpeedXyByReference();
  if (copySpeedXy.x == baseSpeedXy.x)
    return false;
  if (copySpeedXy.y != baseSpeedXy.y)
    return false;
  Rotation& copyRot = copyHp->getRotationByReference();
  Rotation& baseRot = baseHp->getRotationByReference();
  if (copyRot.getQ1() != baseRot.getQ1())
    return false;
  if (copyRot.getQ2() == baseRot.getQ2())
    return false;
  if (copy->legs[0]->mPlatformSettings->onGround ==
      survey->legs[0]->mPlatformSettings->onGround)
    return false;
  if (copy->legs[0]->mPlatformSettings->stopAndTurn !=
      survey->legs[0]->mPlatformSettings->stopAndTurn)
    return false;
  if (copyScene->primitives[0]->getVertices()[0].pos.x ==
      baseScene->primitives[0]->getVertices()[0].pos.x)
    return false;
  if (copyScene->primitives[0]->getVertices()[0].pos.y !=
      baseScene->primitives[0]->getVertices()[0].pos.y)
    return false;
  if (copyScene->primitives[0]->part->onRayIntersectionArgument ==
      baseScene->primitives[0]->part->onRayIntersectionArgument)
    return false;
  if (copyScene->primitives[0]->part->onRayIntersectionMode !=
      baseScene->primitives[0]->part->onRayIntersectionMode)
    return false;
  if (copyScene->primitives[1]->material->ka[0] !=
      baseScene->primitives[1]->material->ka[0])
    return false;
  if (copyScene->primitives[1]->material->ks[1] ==
      baseScene->primitives[1]->material->ks[1])
    return false;
  DetailedVoxel* baseDv = (DetailedVoxel*)baseScene->primitives[1];
  copyDv = (DetailedVoxel*)copyScene->primitives[1];
  if ((*baseDv)[0] != (*copyDv)[0])
    return false;
  if ((*baseDv)[1] == (*copyDv)[1])
    return false;

  return true;
}

}<|MERGE_RESOLUTION|>--- conflicted
+++ resolved
@@ -35,75 +35,6 @@
   bool run() override;
 };
 
-<<<<<<< HEAD
-bool SurveyCopyTest::run(){
-    // Build base Survey
-    std::shared_ptr<Survey> survey = std::make_shared<Survey>();
-    survey->name = "MySurvey";
-    survey->numRuns = 1;
-    survey->simSpeedFactor = 1;
-    std::list<int> pulseFreqs;
-    pulseFreqs.push_back(100);
-    pulseFreqs.push_back(30);
-    pulseFreqs.push_back(70);
-    survey->scanner = std::make_shared<SingleScanner>(
-        0.1,
-        glm::dvec3(2.0, 3.0, 0.0),
-        Rotation(0.0, 0.0, 0.0, 0.0, true),
-        pulseFreqs,
-        4.0,
-        "MyScanner",
-        80.5,
-        3.0,
-        0.9,
-        0.7,
-        0.8,
-        100,
-        false,
-        false,
-        false,
-        true,
-        false,
-        nullptr
-    );
-    survey->scanner->setScannerHead(std::make_shared<ScannerHead>(
-        glm::dvec3(0.4, 0.7, 0.1), 0.067
-    ));
-    survey->scanner->setBeamDeflector(
-        std::make_shared<OscillatingMirrorBeamDeflector>(
-            3.141592,
-            1400.5,
-            70.8,
-            1
-        ));
-    survey->scanner->platform = std::make_shared<HelicopterPlatform>();
-    survey->scanner->setDetector(std::make_shared<FullWaveformPulseDetector>(
-        survey->scanner,
-        1.5,
-        0.1
-    ));
-    survey->legs.push_back(std::make_shared<Leg>());
-    survey->legs[0]->mPlatformSettings = std::make_shared<PlatformSettings>();
-    survey->legs[0]->mPlatformSettings->onGround = false;
-    survey->scanner->platform->scene = std::make_shared<Scene>();
-    std::shared_ptr<Scene> baseScene = survey->scanner->platform->scene;
-    baseScene->primitives.push_back(new Triangle(
-        Vertex(), Vertex(), Vertex()
-    ));
-    baseScene->primitives[0]->part = std::make_shared<ScenePart>();
-    baseScene->primitives[0]->part->mPrimitives.push_back(
-        baseScene->primitives[0]);
-    baseScene->primitives[0]->part->onRayIntersectionMode = "TRANSMITTIVE";
-    baseScene->primitives.push_back(new DetailedVoxel(
-        glm::dvec3(0.0, 0.0, 0.5),
-        2.15,
-        std::vector<int>({1,2}),
-        std::vector<double>({0.1, 0.2, 0.3})
-    ));
-    baseScene->primitives[1]->material = std::make_shared<Material>();
-    baseScene->primitives[1]->material->ka[0] = 1.1;
-    baseScene->primitives[1]->material->ks[1] = 1.2;
-=======
 bool
 SurveyCopyTest::run()
 {
@@ -129,11 +60,11 @@
                                     0.7,
                                     0.8,
                                     100,
-                                    nullptr,
                                     false,
                                     false,
                                     false,
-                                    true);
+                                    true,
+                                    false);
   survey->scanner->setScannerHead(
     std::make_shared<ScannerHead>(glm::dvec3(0.4, 0.7, 0.1), 0.067));
   survey->scanner->setBeamDeflector(
@@ -160,7 +91,6 @@
   baseScene->primitives[1]->material = std::make_shared<Material>();
   baseScene->primitives[1]->material->ka[0] = 1.1;
   baseScene->primitives[1]->material->ks[1] = 1.2;
->>>>>>> c3c5f760
 
   // Copy base Survey
   std::shared_ptr<Survey> copy = std::make_shared<Survey>(*survey, true);
