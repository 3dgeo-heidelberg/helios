--- conflicted
+++ resolved
@@ -32,39 +32,6 @@
   std::chrono::system_clock::time_point last_reopen;
 
 public:
-<<<<<<< HEAD
-    // ***  CONSTRUCTION / DESTRUCTION  *** //
-    // ************************************ //
-    file_logger() = delete;
-    /**
-     * @brief File logger constructor
-     * @param config File logger configuration, which can be used to specify
-     *  reopen file name and reopen interval
-     */
-    file_logger(const logging_config_t& config):logger(config) {
-        //grab the file name
-        auto name = config.find("file_name");
-        if(name == config.end())
-            throw std::runtime_error("No output file provided to file logger");
-        file_name = name->second;
-
-        //if we specify an interval
-        reopen_interval = std::chrono::seconds(300);
-        auto interval = config.find("reopen_interval");
-        if(interval != config.end()){
-            try {
-                reopen_interval = std::chrono::seconds(
-                    std::stoul(interval->second)
-                );
-            }
-            catch(const std::exception& e) {
-                throw std::runtime_error(
-                    "Invalid 'reopen_interval' value '" + interval->second +
-                "': must be an integer number of seconds."
-                );
-            }
-        }
-=======
   // ***  CONSTRUCTION / DESTRUCTION  *** //
   // ************************************ //
   file_logger() = delete;
@@ -81,7 +48,6 @@
     if (name == config.end())
       throw std::runtime_error("No output file provided to file logger");
     file_name = name->second;
->>>>>>> c3c5f760
 
     // if we specify an interval
     reopen_interval = std::chrono::seconds(300);
@@ -89,9 +55,10 @@
     if (interval != config.end()) {
       try {
         reopen_interval = std::chrono::seconds(std::stoul(interval->second));
-      } catch (...) {
-        throw std::runtime_error(interval->second +
-                                 " is not a valid reopen interval");
+      } catch (const std::exception& e) {
+        throw std::runtime_error("Invalid 'reopen_interval' value '" +
+                                 interval->second +
+                                 "': must be an integer number of seconds.");
       }
     }
 
