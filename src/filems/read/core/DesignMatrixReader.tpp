// ***  READING METHODS  *** //
// ************************* //
template<typename VarType>
fluxionum::DesignMatrix<VarType>
helios::filems::DesignMatrixReader<VarType>::read(
  std::unordered_map<std::string, std::string>* keyval)
{
  // Prepare variables
  std::vector<std::string> header;
  std::vector<VarType> values;
  bool firstRow = true;
  std::size_t nValuesPerRow = 0;
  try {
    // Parsing loop : fill variables
    while (true) {
      std::string const str = br.read();
      std::size_t const comIdx = str.find(com);
      std::size_t const nonEmptyIdx = str.find_first_not_of(" \t");
      if (comIdx == nonEmptyIdx)
        parseComment(str, comIdx, header, keyval);
      else if (nonEmptyIdx != std::string::npos) {
        parseRow(str, nonEmptyIdx, values);
        if (firstRow) {
          nValuesPerRow = values.size();
          firstRow = false;
        }
      }
    }
  } catch (EndOfReadingException& eofrex) {
  } // Catch on end of reading
  // Build the DesignMatrix
  std::size_t const nRows = values.size() / nValuesPerRow;
  arma::Mat<VarType> X(nRows, nValuesPerRow);
  for (std::size_t i = 0; i < nRows; ++i) {
    std::size_t const rowOffset = i * nValuesPerRow;
    for (std::size_t j = 0; j < nValuesPerRow; ++j) {
      X(i, j) = values[rowOffset + j];
    }
  }
  // Return
  return fluxionum::DesignMatrix<VarType>(X, header);
}

// ***  PARSING UTILS  *** //
// *********************** //
template<typename VarType>
void
helios::filems::DesignMatrixReader<VarType>::parseComment(
  std::string const& str,
  std::size_t const comIdx,
  std::vector<std::string>& header,
  std::unordered_map<std::string, std::string>* keyval)
{
  std::size_t colonIdx;
  if (isSpecComment(str, colonIdx)) {
    std::string key, val;
    extractSpecCommentKeyValue(str, comIdx, colonIdx, key, val);
    if (key == "HEADER")
      parseColumnNames(val, header);
    else if (keyval != nullptr)
      keyval->emplace(key, val);
  }
}

<<<<<<< HEAD
template <typename VarType>
void helios::filems::DesignMatrixReader<VarType>::parseRow(
    std::string const &str,
    std::size_t const nonEmptyIdx,
    std::vector<VarType> &values
){
    // Make string s initially as str[nonEmptyIdx:] without spaces and tabs
    std::string s = str.substr(nonEmptyIdx);
    std::size_t i = 0;
    while (i < s.size()) {
        if (s[i] == ' ' || s[i] == '\t') {
            std::size_t j = i;
            while (j < s.size() && (s[j] == ' ' || s[j] == '\t')) ++j;
            s.erase(i, j - i);
        } else {
            ++i;
        }
=======
template<typename VarType>
void
helios::filems::DesignMatrixReader<VarType>::parseRow(
  std::string const& str,
  std::size_t const nonEmptyIdx,
  std::vector<VarType>& values)
{
  // Make string s initially as str[nonEmptyIdx:] without spaces and tabs
  std::string s = str.substr(nonEmptyIdx);
  std::size_t n = s.size();
  std::size_t eraseStart = std::string::npos;
  for (size_t i = 0; i < n; ++i) {
    // TODO Rethink : Ignore space or tab if they are the separator
    if (s[i] == ' ' || s[i] == '\t') {
      if (eraseStart == std::string::npos)
        eraseStart = i;
    } else if (eraseStart != std::string::npos) {
      s.erase(eraseStart, i - eraseStart);
      eraseStart = std::string::npos;
>>>>>>> d4cdf8c1
    }
  }

  // Extract values from row
  bool parsing = true;
  while (parsing) {
    std::size_t const sepIdx = s.find(sep);
    std::size_t const endIdx =
      (sepIdx == std::string::npos) ? s.size() : sepIdx;
    values.push_back((VarType)std::stod(s.substr(0, endIdx)));
    if (sepIdx == std::string::npos)
      parsing = false; // Stop condition
    else
      s = s.substr(endIdx + sep.size());
  }
}

template<typename VarType>
bool
helios::filems::DesignMatrixReader<VarType>::isSpecComment(
  std::string const& str,
  std::size_t& colonIdx)
{
  colonIdx = str.find(':');
  return colonIdx != std::string::npos;
}

template<typename VarType>
void
helios::filems::DesignMatrixReader<VarType>::extractSpecCommentKeyValue(
  std::string const& str,
  std::size_t const comIdx,
  std::size_t const colonIdx,
  std::string& key,
  std::string& val)
{
  key = str.substr(comIdx + com.size(), colonIdx - comIdx - com.size());
  val = str.substr(colonIdx + 1);
}

template<typename VarType>
void
helios::filems::DesignMatrixReader<VarType>::parseColumnNames(
  std::string const& val,
  std::vector<std::string>& header)
{
  bool insideName = false;
  std::size_t const nChars = val.size();
  std::size_t nameStart;
  for (std::size_t i = 0; i < nChars; ++i) {
    if (val[i] == '\"') {
      insideName = !insideName;
      if (insideName)
        nameStart = i;
      else
        header.push_back(val.substr(nameStart + 1, i - nameStart - 1));
    }
  }
}<|MERGE_RESOLUTION|>--- conflicted
+++ resolved
@@ -62,25 +62,6 @@
   }
 }
 
-<<<<<<< HEAD
-template <typename VarType>
-void helios::filems::DesignMatrixReader<VarType>::parseRow(
-    std::string const &str,
-    std::size_t const nonEmptyIdx,
-    std::vector<VarType> &values
-){
-    // Make string s initially as str[nonEmptyIdx:] without spaces and tabs
-    std::string s = str.substr(nonEmptyIdx);
-    std::size_t i = 0;
-    while (i < s.size()) {
-        if (s[i] == ' ' || s[i] == '\t') {
-            std::size_t j = i;
-            while (j < s.size() && (s[j] == ' ' || s[j] == '\t')) ++j;
-            s.erase(i, j - i);
-        } else {
-            ++i;
-        }
-=======
 template<typename VarType>
 void
 helios::filems::DesignMatrixReader<VarType>::parseRow(
@@ -90,17 +71,15 @@
 {
   // Make string s initially as str[nonEmptyIdx:] without spaces and tabs
   std::string s = str.substr(nonEmptyIdx);
-  std::size_t n = s.size();
-  std::size_t eraseStart = std::string::npos;
-  for (size_t i = 0; i < n; ++i) {
-    // TODO Rethink : Ignore space or tab if they are the separator
+  std::size_t i = 0;
+  while (i < s.size()) {
     if (s[i] == ' ' || s[i] == '\t') {
-      if (eraseStart == std::string::npos)
-        eraseStart = i;
-    } else if (eraseStart != std::string::npos) {
-      s.erase(eraseStart, i - eraseStart);
-      eraseStart = std::string::npos;
->>>>>>> d4cdf8c1
+      std::size_t j = i;
+      while (j < s.size() && (s[j] == ' ' || s[j] == '\t'))
+        ++j;
+      s.erase(i, j - i);
+    } else {
+      ++i;
     }
   }
 
