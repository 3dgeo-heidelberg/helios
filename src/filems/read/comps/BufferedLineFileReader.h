#pragma once

#include <filems/read/comps/LineFileReader.h>
#include <filems/read/strategies/BufferedReadingStrategy.h>
#include <filems/read/strategies/LineReadingStrategy.h>
<<<<<<< HEAD
#include <optional>
namespace helios { namespace filems{
=======

namespace helios {
namespace filems {
>>>>>>> c3c5f760

class BufferedLineFileReader : public LineFileReader
{
protected:
  // ***  USING  *** //
  // *************** //
  using LineFileReader::ifs;
  using LineFileReader::maxCharsPerLine;
  using LineFileReader::readingStrategy;

<<<<<<< HEAD
    // ***  ATTRIBUTES  *** //
    // ******************** //
    /**
     * @brief The line reading strategy to be used for each single reading
     *  operation
     * @see filems::LineReadingStrategy
     */
    std::optional<LineReadingStrategy> lrs;
    /**
     * @brief The buffer size for the buffered strategy
     */
    size_t bufferSize;

public:
    // ***  CONSTRUCTION / DESTRUCTION  *** //
    // ************************************ //
    /**
     * @brief Default constructor for buffered line file reader
     */
    BufferedLineFileReader(
        string const &path,
        std::ios_base::openmode openMode = std::ios_base::in,
        long const maxCharsPerLine = 8192,
        size_t const bufferSize = 100000
    ) :
        LineFileReader(path, openMode, maxCharsPerLine, false),
        lrs(std::in_place, ifs, this->maxCharsPerLine),
        bufferSize(bufferSize)
    {makeBufferedStrategy();}
    ~BufferedLineFileReader() override = default;

protected:
    // ***  INNER METHODS  *** //
    // *********************** //
    /**
     * @brief Build a buffered line reading strategy for the buffered line
     *  file reader
     * @see LineFileReader::makeStrategy
     */
    void makeStrategy() override{
        lrs.emplace(ifs, maxCharsPerLine);
        makeBufferedStrategy();
    }
    /**
     * @brief Define the building of the buffered reading strategy itself
     * @see BufferedLineFileReader::makeStrategy
     */
    virtual void makeBufferedStrategy() {
        readingStrategy = make_shared<BufferedReadingStrategy<string>>(
            *lrs,
            bufferSize
        );
    }
=======
  // ***  ATTRIBUTES  *** //
  // ******************** //
  /**
   * @brief The line reading strategy to be used for each single reading
   *  operation
   * @see filems::LineReadingStrategy
   */
  LineReadingStrategy lrs;
  /**
   * @brief The buffer size for the buffered strategy
   */
  size_t bufferSize;

public:
  // ***  CONSTRUCTION / DESTRUCTION  *** //
  // ************************************ //
  /**
   * @brief Default constructor for buffered line file reader
   */
  BufferedLineFileReader(std::string const& path,
                         std::ios_base::openmode openMode = std::ios_base::in,
                         long const maxCharsPerLine = 8192,
                         size_t const bufferSize = 100000)
    : LineFileReader(path, openMode, maxCharsPerLine, false)
    , lrs(ifs, this->maxCharsPerLine)
    , bufferSize(bufferSize)
  {
    makeBufferedStrategy();
  }
  ~BufferedLineFileReader() override = default;

protected:
  // ***  INNER METHODS  *** //
  // *********************** //
  /**
   * @brief Build a buffered line reading strategy for the buffered line
   *  file reader
   * @see LineFileReader::makeStrategy
   */
  void makeStrategy() override
  {
    new (&lrs) LineReadingStrategy(ifs, maxCharsPerLine);
    makeBufferedStrategy();
  }
  /**
   * @brief Define the building of the buffered reading strategy itself
   * @see BufferedLineFileReader::makeStrategy
   */
  virtual void makeBufferedStrategy()
  {
    readingStrategy =
      std::make_shared<BufferedReadingStrategy<std::string>>(lrs, bufferSize);
  }
>>>>>>> c3c5f760

public:
  // ***  GETTERs and SETTERs  *** //
  // ***************************** //
  /**
   * @brief Obtain the buffer size for the buffered line file reader
   * @return The buffer size of the buffered line file reader
   * @see BufferedLineFileReader::bufferSize
   * @see BufferedLineFileReader::setBufferSize
   */
  virtual inline size_t getBufferSize() { return bufferSize; }
  /**
   * @brief Get the buffer size for the buffered line file reader
   * @param bufferSize The new buffer size for the buffered line file reader
   * @see BufferedLineFileReader::bufferSize
   * @see BufferedLineFileReader::getBufferSize
   */
  virtual void setBufferSize(size_t const bufferSize)
  {
    this->bufferSize = bufferSize;
    makeBufferedStrategy();
  }
};

}
}<|MERGE_RESOLUTION|>--- conflicted
+++ resolved
@@ -3,14 +3,11 @@
 #include <filems/read/comps/LineFileReader.h>
 #include <filems/read/strategies/BufferedReadingStrategy.h>
 #include <filems/read/strategies/LineReadingStrategy.h>
-<<<<<<< HEAD
+
 #include <optional>
-namespace helios { namespace filems{
-=======
 
 namespace helios {
 namespace filems {
->>>>>>> c3c5f760
 
 class BufferedLineFileReader : public LineFileReader
 {
@@ -21,61 +18,6 @@
   using LineFileReader::maxCharsPerLine;
   using LineFileReader::readingStrategy;
 
-<<<<<<< HEAD
-    // ***  ATTRIBUTES  *** //
-    // ******************** //
-    /**
-     * @brief The line reading strategy to be used for each single reading
-     *  operation
-     * @see filems::LineReadingStrategy
-     */
-    std::optional<LineReadingStrategy> lrs;
-    /**
-     * @brief The buffer size for the buffered strategy
-     */
-    size_t bufferSize;
-
-public:
-    // ***  CONSTRUCTION / DESTRUCTION  *** //
-    // ************************************ //
-    /**
-     * @brief Default constructor for buffered line file reader
-     */
-    BufferedLineFileReader(
-        string const &path,
-        std::ios_base::openmode openMode = std::ios_base::in,
-        long const maxCharsPerLine = 8192,
-        size_t const bufferSize = 100000
-    ) :
-        LineFileReader(path, openMode, maxCharsPerLine, false),
-        lrs(std::in_place, ifs, this->maxCharsPerLine),
-        bufferSize(bufferSize)
-    {makeBufferedStrategy();}
-    ~BufferedLineFileReader() override = default;
-
-protected:
-    // ***  INNER METHODS  *** //
-    // *********************** //
-    /**
-     * @brief Build a buffered line reading strategy for the buffered line
-     *  file reader
-     * @see LineFileReader::makeStrategy
-     */
-    void makeStrategy() override{
-        lrs.emplace(ifs, maxCharsPerLine);
-        makeBufferedStrategy();
-    }
-    /**
-     * @brief Define the building of the buffered reading strategy itself
-     * @see BufferedLineFileReader::makeStrategy
-     */
-    virtual void makeBufferedStrategy() {
-        readingStrategy = make_shared<BufferedReadingStrategy<string>>(
-            *lrs,
-            bufferSize
-        );
-    }
-=======
   // ***  ATTRIBUTES  *** //
   // ******************** //
   /**
@@ -83,11 +25,11 @@
    *  operation
    * @see filems::LineReadingStrategy
    */
-  LineReadingStrategy lrs;
+  std::optional<LineReadingStrategy> lrs;
   /**
    * @brief The buffer size for the buffered strategy
    */
-  size_t bufferSize;
+  std::size_t bufferSize;
 
 public:
   // ***  CONSTRUCTION / DESTRUCTION  *** //
@@ -100,7 +42,7 @@
                          long const maxCharsPerLine = 8192,
                          size_t const bufferSize = 100000)
     : LineFileReader(path, openMode, maxCharsPerLine, false)
-    , lrs(ifs, this->maxCharsPerLine)
+    , lrs(std::in_place, ifs, this->maxCharsPerLine)
     , bufferSize(bufferSize)
   {
     makeBufferedStrategy();
@@ -117,7 +59,7 @@
    */
   void makeStrategy() override
   {
-    new (&lrs) LineReadingStrategy(ifs, maxCharsPerLine);
+    lrs.emplace(ifs, maxCharsPerLine);
     makeBufferedStrategy();
   }
   /**
@@ -127,9 +69,8 @@
   virtual void makeBufferedStrategy()
   {
     readingStrategy =
-      std::make_shared<BufferedReadingStrategy<std::string>>(lrs, bufferSize);
+      std::make_shared<BufferedReadingStrategy<std::string>>(*lrs, bufferSize);
   }
->>>>>>> c3c5f760
 
 public:
   // ***  GETTERs and SETTERs  *** //
