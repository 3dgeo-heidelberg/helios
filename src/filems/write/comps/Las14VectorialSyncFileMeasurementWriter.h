--- conflicted
+++ resolved
@@ -7,8 +7,8 @@
 
 #include <glm/glm.hpp>
 
+#include <memory>
 #include <optional>
-#include <memory>
 #include <string>
 
 namespace helios {
@@ -29,75 +29,6 @@
   : public LasSyncFileWriter<vector<Measurement> const&, glm::dvec3 const&>
 {
 protected:
-<<<<<<< HEAD
-    // ***  ATTRIBUTES  *** //
-    // ******************** //
-    /**
-     * @brief The measurement write strategy that is wrapped by the main write
-     *  strategy in a vectorial fashion
-     *  ( filems::LasSyncFileWriter::writeStrategy )
-     * @see filems::LasMeasurementWriteStrategy
-     */
-    std::optional<LasMeasurementWriteStrategy> lmws;
-
-public:
-    // ***  CONSTRUCTION / DESTRUCTION  *** //
-    // ************************************ //
-    /**
-     * @brief LAS-1.4 vectorial synchronous file measurement vector writer
-     *  constructor
-     * @see filems::LasSyncFileWriter::LasSyncFileWriter
-     */
-    explicit Las14VectorialSyncFileMeasurementWriter(
-        const std::string &path,
-        bool const compress = false,
-        double const scaleFactor = 0.0001,
-        glm::dvec3 const offset = glm::dvec3(0, 0, 0),
-        double const minIntensity = 0.0,
-        double const deltaIntensity = 1000000.0,
-        bool const createWriter = true
-    ) :
-        LasSyncFileWriter<
-            vector<Measurement> const &,
-            glm::dvec3 const &
-        >(
-            path,
-            compress,
-            scaleFactor,
-            offset,
-            minIntensity,
-            deltaIntensity,
-            false
-        )
-    {
-        // If construct requires creating the wi
-        if(createWriter){
-            // Create the LASWriter
-            createLasWriter(path, compress);
-            // In-place update LasMeasurementWriteStrategy
-            lmws.emplace(
-                *lw,
-                lws.lp,
-                lws.scaleFactorInverse,
-                lws.offset,
-                lws.minIntensity,
-                lws.maxIntensity,
-                lws.intensityCoefficient,
-                lws.ewAttrStart,
-                lws.fwiAttrStart,
-                lws.hoiAttrStart,
-                lws.ampAttrStart
-            );
-        }
-        if (!lmws) {
-            throw std::runtime_error("LasMeasurementWriteStrategy was not constructed.");
-        }
-        // Write strategy
-        this->writeStrategy = make_shared<VectorialWriteStrategy<
-            Measurement,
-            glm::dvec3 const &
-        >>(*lmws);        
-=======
   // ***  ATTRIBUTES  *** //
   // ******************** //
   /**
@@ -106,7 +37,7 @@
    *  ( filems::LasSyncFileWriter::writeStrategy )
    * @see filems::LasMeasurementWriteStrategy
    */
-  LasMeasurementWriteStrategy lmws;
+  std::optional<LasMeasurementWriteStrategy> lmws;
 
 public:
   // ***  CONSTRUCTION / DESTRUCTION  *** //
@@ -124,7 +55,7 @@
     double const minIntensity = 0.0,
     double const deltaIntensity = 1000000.0,
     bool const createWriter = true)
-    : LasSyncFileWriter<vector<Measurement> const&, glm::dvec3 const&>(
+    : LasSyncFileWriter<std::vector<Measurement> const&, glm::dvec3 const&>(
         path,
         compress,
         scaleFactor,
@@ -132,40 +63,32 @@
         minIntensity,
         deltaIntensity,
         false)
-    , lmws(*lw,
-           lws.lp,
-           lws.scaleFactorInverse,
-           lws.offset,
-           lws.minIntensity,
-           lws.maxIntensity,
-           lws.intensityCoefficient,
-           lws.ewAttrStart,
-           lws.fwiAttrStart,
-           lws.hoiAttrStart,
-           lws.ampAttrStart)
   {
     // If construct requires creating the wi
     if (createWriter) {
       // Create the LASWriter
       createLasWriter(path, compress);
       // In-place update LasMeasurementWriteStrategy
-      new (&lmws) LasMeasurementWriteStrategy(*lw,
-                                              lws.lp,
-                                              lws.scaleFactorInverse,
-                                              lws.offset,
-                                              lws.minIntensity,
-                                              lws.maxIntensity,
-                                              lws.intensityCoefficient,
-                                              lws.ewAttrStart,
-                                              lws.fwiAttrStart,
-                                              lws.hoiAttrStart,
-                                              lws.ampAttrStart);
->>>>>>> c3c5f760
+      lmws.emplace(*lw,
+                   lws.lp,
+                   lws.scaleFactorInverse,
+                   lws.offset,
+                   lws.minIntensity,
+                   lws.maxIntensity,
+                   lws.intensityCoefficient,
+                   lws.ewAttrStart,
+                   lws.fwiAttrStart,
+                   lws.hoiAttrStart,
+                   lws.ampAttrStart);
+    }
+    if (!lmws) {
+      throw std::runtime_error(
+        "LasMeasurementWriteStrategy was not constructed.");
     }
     // Write strategy
     this->writeStrategy =
       std::make_shared<VectorialWriteStrategy<Measurement, glm::dvec3 const&>>(
-        lmws);
+        *lmws);
   }
 
   // ***  CREATE WRITER  *** //
