#pragma once
#include <Rotation.h>
#include <StaticScene.h>
#include <Survey.h>
#include <platform/InterpolatedMovingPlatformEgg.h>

#include <memory>
#include <string>
#include <vector>

void
invalidateStaticScene(std::shared_ptr<StaticScene> scene);

void
setSceneReflectances(std::shared_ptr<StaticScene> scene,
                     std::vector<std::string> assetsPath,
                     float wavelength);

std::shared_ptr<ScenePart>
readObjScenePart(std::string filePath,
                 std::vector<std::string> assetsPath,
                 std::string upaxis);

std::shared_ptr<ScenePart>
readTiffScenePart(std::string filePath);

std::shared_ptr<ScenePart>
readXYZScenePart(
  std::string filePath,
  std::vector<std::string> assetsPath,
  std::string separator,
  double voxelSize,
  double maxColorValue = 0.0,
  glm::dvec3 defaultNormal = glm::dvec3(std::numeric_limits<double>::max(),
                                        std::numeric_limits<double>::max(),
                                        std::numeric_limits<double>::max()),
  bool sparse = false,
  int estimate_normals = 0,
  int normalXIndex = 3,
  int normalYIndex = 4,
  int normalZIndex = 5,
  int rgbRIndex = 6,
  int rgbGIndex = 7,
  int rgbBIndex = 8,
  bool snapNeighborNormal = false);

std::shared_ptr<ScenePart>
readVoxScenePart(std::string filePath,
                 std::vector<std::string> assetsPath,
                 std::string intersectionMode,
                 double intersectionArgument,
                 bool randomShift = false,
                 std::string ladlutPath = "");

void
rotateScenePart(std::shared_ptr<ScenePart> sp, Rotation rotation);

void
scaleScenePart(std::shared_ptr<ScenePart> sp, double scaleFactor);

void
translateScenePart(std::shared_ptr<ScenePart> sp, glm::dvec3 offset);

void
writeSceneToBinary(const std::string& writePath,
                   std::shared_ptr<Scene> scene,
                   bool isDynScene = false);

std::shared_ptr<Scene>
readSceneFromBinary(const std::string& readPath);

void
<<<<<<< HEAD
findNonDefaultScannerSettings(std::shared_ptr<ScannerSettings> base,
                              std::shared_ptr<ScannerSettings> ref,
                              std::string const defaultTemplateId,
                              std::unordered_set<std::string>& fields);

void
makeSceneShift(std::shared_ptr<Survey> survey,
               bool legNoiseDisabled = false,
               bool legRandomOffset = false,
               double legRandomOffsetMean = 0.0,
               double legRandomOffsetStdev = 0.1);
=======
makeSceneShift(std::shared_ptr<Survey> survey);
>>>>>>> 3bab35bb
<|MERGE_RESOLUTION|>--- conflicted
+++ resolved
@@ -70,18 +70,10 @@
 readSceneFromBinary(const std::string& readPath);
 
 void
-<<<<<<< HEAD
 findNonDefaultScannerSettings(std::shared_ptr<ScannerSettings> base,
                               std::shared_ptr<ScannerSettings> ref,
                               std::string const defaultTemplateId,
                               std::unordered_set<std::string>& fields);
 
 void
-makeSceneShift(std::shared_ptr<Survey> survey,
-               bool legNoiseDisabled = false,
-               bool legRandomOffset = false,
-               double legRandomOffsetMean = 0.0,
-               double legRandomOffsetStdev = 0.1);
-=======
-makeSceneShift(std::shared_ptr<Survey> survey);
->>>>>>> 3bab35bb
+makeSceneShift(std::shared_ptr<Survey> survey);