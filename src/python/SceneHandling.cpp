--- conflicted
+++ resolved
@@ -279,7 +279,6 @@
 }
 
 void
-<<<<<<< HEAD
 findNonDefaultScannerSettings(std::shared_ptr<ScannerSettings> base,
                               std::shared_ptr<ScannerSettings> ref,
                               std::string const defaultTemplateId,
@@ -316,23 +315,9 @@
 }
 
 void
-makeSceneShift(std::shared_ptr<Survey> survey,
-               bool legNoiseDisabled,
-               bool legRandomOffset,
-               double legRandomOffsetMean,
-               double legRandomOffsetStdev)
+makeSceneShift(std::shared_ptr<Survey> survey)
 {
   glm::dvec3 shift = survey->scanner->platform->scene->getShift();
-  // Prepare normal distribution if necessary
-  RandomnessGenerator<double> rg(*DEFAULT_RG);
-  if (legRandomOffset && !legNoiseDisabled) {
-    rg.computeNormalDistribution(legRandomOffsetMean, legRandomOffsetStdev);
-  }
-=======
-makeSceneShift(std::shared_ptr<Survey> survey)
-{
-  glm::dvec3 shift = survey->scanner->platform->scene->getShift();
->>>>>>> 3bab35bb
 
   // Apply scene shift to interpolated trajectory, if any
   try {
@@ -368,16 +353,6 @@
           survey->scanner->platform->scene->getGroundPointAt(pos);
         leg->mPlatformSettings->setPosition(glm::dvec3(pos.x, pos.y, ground.z));
       }
-<<<<<<< HEAD
-
-      // Noise -> add a random offset in x,y,z to the measurements
-      if (legRandomOffset && !legNoiseDisabled) {
-        leg->mPlatformSettings->setPosition(
-          leg->mPlatformSettings->getPosition() +
-          glm::dvec3(rg.normalDistributionNext(),
-                     rg.normalDistributionNext(),
-                     rg.normalDistributionNext()));
-      }
     }
 
     if (leg->mScannerSettings != nullptr) {
@@ -392,8 +367,6 @@
                                     scannerFields);
       leg->mScannerSettings =
         currentSettings->cherryPick(leg->mScannerSettings, scannerFields);
-=======
->>>>>>> 3bab35bb
     }
   }
 }