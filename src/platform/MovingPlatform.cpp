#include <iostream>

#include <glm/gtx/norm.hpp>
#include <glm/gtx/vector_angle.hpp>
#include <logging.hpp>

#include "maths/Directions.h"

#include "PrintUtils.h"
#include "MovingPlatform.h"
using namespace std;

// ***  CONSTRUCTION / DESTRUCTION  *** //
// ************************************ //
std::shared_ptr<Platform> MovingPlatform::clone(){
	std::shared_ptr<Platform> mp = std::make_shared<MovingPlatform>();
	_clone(mp);
	return mp;
}
void MovingPlatform::_clone(std::shared_ptr<Platform> p){
	Platform::_clone(p);
	MovingPlatform *mp = (MovingPlatform *) p.get();
	mp->velocity = glm::dvec3(velocity);
}

// ***  M E T H O D S  *** //
// *********************** //
void MovingPlatform::applySettings(
    std::shared_ptr<PlatformSettings> settings,
    bool manual
){
	cfg_settings_movePerSec_m = settings->movePerSec_m;
    stopAndTurn = settings->stopAndTurn;
    smoothTurn = settings->smoothTurn;
    slowdownEnabled = settings->slowdownEnabled;

	// Set platform position:
	if (manual) {
		setPosition(settings->getPosition());
	}
}

void MovingPlatform::doSimStep(int simFrequency_hz) {
	if (l2Norm(velocity) > 0) {
	    setPosition(position + velocity);
	}
}

void MovingPlatform::initLegManual() {
	// Set Platform Orientation towards destination
	double const eps = 0.025;
	double angle = glm::angle(
	    glm::normalize(cached_vectorToTarget_xy),
        cached_dir_current_xy
    );
	Rotation curr_r = getAttitude();
	Rotation r = curr_r.applyTo(Rotation(Directions::up, angle));
	if(angle > -eps && angle < eps){
	    setAttitude(r);
	    return;
	}
	setAttitude(r);
    angle = glm::angle(
        glm::normalize(cached_vectorToTarget_xy),
        cached_dir_current_xy
    );
    if(angle > eps){ // If direct computation failed
        std::stringstream ss;
        ss  << "It was not possible to determine attitude with a single "
            << "computation at MovingPlatform::initLegManual\n\t"
            << "angle = " << angle << " but it should be below " << eps
            << "\n\tUsing iterative computation instead";
        logging::WARN(ss.str());
        initLegManualIterative();
    }
}

void MovingPlatform::initLegManualIterative(){
    try {
        double angle = glm::angle(
            glm::normalize(cached_vectorToTarget_xy),
            glm::normalize(cached_dir_current_xy)
        );
        double stepSize = 0.025;
        double heading_rad = 0;
        while (angle > stepSize) {
            heading_rad += angle;
            Rotation r = Rotation(Directions::up, heading_rad);
            this->setAttitude(r);
            angle = glm::angle(
                glm::normalize(cached_vectorToTarget_xy),
                glm::normalize(cached_dir_current_xy)
            );
        }
        logging::INFO(
            "Iterative mode was used for manual leg initialization "
            "because default one failed for MovingPlatform"
        );
    }
    catch (std::exception &e) {
        logging::WARN(e.what());
    }
}

bool MovingPlatform::waypointReached() {
<<<<<<< HEAD
	// TODO 5: Make waypoint tolerance configurable
	bool result = glm::l2Norm(cached_vectorToTarget) < 0.000001;
=======
	// velocity is in m/cycle
	// m / (m/cycle) => cycles left to reach waypoint
	bool result = (glm::l2Norm(cached_vectorToTarget) / glm::l2Norm(velocity)) < 1.0;
>>>>>>> 61b7c095
	if (result) logging::INFO("Waypoint reached!");
	return result;
}<|MERGE_RESOLUTION|>--- conflicted
+++ resolved
@@ -103,14 +103,9 @@
 }
 
 bool MovingPlatform::waypointReached() {
-<<<<<<< HEAD
-	// TODO 5: Make waypoint tolerance configurable
-	bool result = glm::l2Norm(cached_vectorToTarget) < 0.000001;
-=======
 	// velocity is in m/cycle
 	// m / (m/cycle) => cycles left to reach waypoint
 	bool result = (glm::l2Norm(cached_vectorToTarget) / glm::l2Norm(velocity)) < 1.0;
->>>>>>> 61b7c095
 	if (result) logging::INFO("Waypoint reached!");
 	return result;
 }