#pragma once

#include "SimplePhysicsPlatform.h"

#include <glm/glm.hpp>

#include "maths/Rotation.h"

/**
 * @brief Class representing a helicopter platform
 */
class HelicopterPlatform : public SimplePhysicsPlatform {
public:
<<<<<<< HEAD
  // ***  ATTRIBUTES  *** //
  // ******************** //
  /**
   * @brief Distance threshold to start slowdown process when not in
   * smooth turn mode
   */
  double cfg_slowdown_dist_xy = 5.0;
  /**
   * @brief Slowdown step magnitude
   */
  double cfg_slowdown_magnitude = 2.0;
  /**
   * @brief Speedup step magnitude
   */
  double cfg_speedup_magnitude = 2.0;
  /**
   * @brief Max engine force over XY plane
   */
  double ef_xy_max = 0.1;
  /**
   * @brief Helicopter yaw angle
   */
  double yaw = 0.0;
  /**
   * @brief Helicopter roll angle
   */
  double roll = 0.0;
  /**
   * @brief Helicopter pitch angle
   */
  double pitch = 0.0;
  /**
   * @brief Helicopter rotation sign coming from previous simulation step
   */
  double lastSign = 1.0;
  /**
   * @brief Base pitch angle for the helicopter
   */
  double cfg_pitch_base = -0.087;
  /**
   * @brief Yaw rotation speed (units per second)
   */
  double cfg_yaw_speed = 1.5;
  /**
   * @brief Roll rotation speed (units per second)
   */
  double cfg_roll_speed = 0.5;
  /**
   * @brief Pitch rotation speed (units per second)
   */
  double cfg_pitch_speed = 1.5;
  /**
   * @brief Maximum boundary for roll angle with respect to base roll
   */
  double cfg_max_roll_offset = 0.45;
  /**
   * @brief Maximum boundary for pitch angle with respect to base pitch
   */
  double cfg_max_pitch_offset = 0.61;
  /**
   * @brief Maximum boundary for pitch angle (radians)
   */
  double cfg_max_pitch = cfg_pitch_base + cfg_max_pitch_offset;
  /**
   * @brief Minimum boundary for pitch angle (radians)
   */
  double cfg_min_pitch = cfg_pitch_base - cfg_max_pitch_offset;
  /**
   * @brief Helicopter slowdown factor
   *
   * \f[
   *  \textrm{slowdownFactor} =
   *      1 - \frac{\textrm{slowdownMagnitude}}{\textrm{simFrequency}}
   * \f]
   */
  double cfg_slowdownFactor;
  /**
   * @brief Helicopter speedup factor
   *
   * \f[
   *  \textrm{speedupFactor} =
   *      1 + \frac{\textrm{speedupMagnitude}}{\textrm{simFrequency}}
   * \f]
   */
  double cfg_speedupFactor;
  /**
   * @brief Pitch step magnitude
   *
   * \f[
   *  \textrm{pitchStepMagnitude} =
   *      \frac{\textrm{pitchSpeed}}{\textrm{simFrequency}}
   * \f]
   */
  double cfg_pitchStepMagnitude = 0;
  /**
   * @brief Roll step magnitude
   *
   * \f[
   *  \textrm{rollStepMagnitude} =
   *      \frac{\textrm{rollSpeed}}{\textrm{simFrequency}}
   * \f]
   */
  double cfg_rollStepMagnitude = 0;
  /**
   * @brief Yaw step magnitude
   *
   * \f[
   *  \textrm{yawnStepMagnitude} =
   *      \frac{\textrm{yawSpeed}}{\textrm{simFrequency}}
   * \f]
   */
  double cfg_yawStepMagnitude = 0;
  /**
   * @brief Helicopter alignment threshold. A helicopter will be considered
   * as aligned when the difference between target yaw and current yaw
   * does not exceed this threshold
   */
  double cfg_alignmentThreshold = 0.001;

  /**
   * @brief Helicopter speed vector over xy plane
   */
  glm::dvec3 speed_xy = glm::dvec3(0, 0, 0);
  /**
   * @brief Helicopter speed vector over xy plane from previous simulation
   * step
   */
  glm::dvec3 lastSpeed_xy = glm::dvec3(0, 0, 0);

  /**
   * @brief Rotation instance to assist helicopter rotation computation
   */
  Rotation r = Rotation(glm::dvec3(1, 0, 0), 0);
  /**
   * @brief Directional attitude over XY plane for HelicopterPlatform
   * @see HelicopterPlatform::getDirectionalAttitude
   */
  Rotation dirAttitudeXY = Rotation(Directions::up, 0);

  // ***  CACHE ATTRIBUTES  *** //
  // ************************** //
  /**
   * @brief Count of turn iterations
   */
  int cache_turnIterations = 0;
  /**
   * @brief Flag specifying if helicopter is currently turning (true)
   * or not (false)
   */
  bool cache_turning = false;
  /**
   * @biref Flag specifying if helicopter is currently aligning (true)
   * or not (false)
   */
  bool cache_aligning = false;
  /**
   * @brief XY distance threshold to handle turning computation
   */
  double cache_xyDistanceThreshold;
  /**
   * @brief Flag specifying if helicopter speed-up stage has finished (true)
   * or not (false)
   */
  bool cache_speedUpFinished = false;
=======
    // ***  ATTRIBUTES  *** //
    // ******************** //
    /**
     * @brief Distance threshold to start slowdown process when not in
     * smooth turn mode
     */
    double cfg_slowdown_dist_xy = 5.0;
    /**
     * @brief Slowdown step magnitude
     */
    double cfg_slowdown_magnitude = 2.0;
    /**
     * @brief Speedup step magnitude
     */
    double cfg_speedup_magnitude = 2.0;
    /**
     * @brief Max engine force over XY plane
     */
    double ef_xy_max = 0.1;
    /**
     * @brief Helicopter yaw angle
     */
    double yaw = 0.0;
    /**
     * @brief Helicopter roll angle
     */
    double roll = 0.0;
    /**
     * @brief Helicopter pitch angle
     */
    double pitch = 0.0;
    /**
     * @brief Helicopter rotation sign coming from previous simulation step
     */
    double lastSign = 1.0;
    /**
     * @brief Base pitch angle for the helicopter
     */
    double cfg_pitch_base = -0.087;
    /**
     * @brief Yaw rotation speed (units per second)
     */
    double cfg_yaw_speed = 1.5;
    /**
     * @brief Roll rotation speed (units per second)
     */
    double cfg_roll_speed = 0.5;
    /**
     * @brief Pitch rotation speed (units per second)
     */
    double cfg_pitch_speed = 1.5;
    /**
     * @brief Maximum boundary for roll angle with respect to base roll
     */
    double cfg_max_roll_offset = 0.45;
    /**
     * @brief Maximum boundary for pitch angle with respect to base pitch
     */
    double cfg_max_pitch_offset = 0.61;
    /**
     * @brief Maximum boundary for pitch angle (radians)
     */
    double cfg_max_pitch = cfg_pitch_base + cfg_max_pitch_offset;
    /**
     * @brief Minimum boundary for pitch angle (radians)
     */
    double cfg_min_pitch = cfg_pitch_base - cfg_max_pitch_offset;
    /**
     * @brief Helicopter slowdown factor
     *
     * \f[
     *  \textrm{slowdownFactor} =
     *      1 - \frac{\textrm{slowdownMagnitude}}{\textrm{simFrequency}}
     * \f]
     */
    double cfg_slowdownFactor;
    /**
     * @brief Helicopter speedup factor
     *
     * \f[
     *  \textrm{speedupFactor} =
     *      1 + \frac{\textrm{speedupMagnitude}}{\textrm{simFrequency}}
     * \f]
     */
    double cfg_speedupFactor;
    /**
     * @brief Pitch step magnitude
     *
     * \f[
     *  \textrm{pitchStepMagnitude} =
     *      \frac{\textrm{pitchSpeed}}{\textrm{simFrequency}}
     * \f]
     */
    double cfg_pitchStepMagnitude = 0;
    /**
     * @brief Roll step magnitude
     *
     * \f[
     *  \textrm{rollStepMagnitude} =
     *      \frac{\textrm{rollSpeed}}{\textrm{simFrequency}}
     * \f]
     */
    double cfg_rollStepMagnitude = 0;
    /**
     * @brief Yaw step magnitude
     *
     * \f[
     *  \textrm{yawnStepMagnitude} =
     *      \frac{\textrm{yawSpeed}}{\textrm{simFrequency}}
     * \f]
     */
    double cfg_yawStepMagnitude = 0;
    /**
     * @brief Helicopter alignment threshold. A helicopter will be considered
     * as aligned when the difference between target yaw and current yaw
     * does not exceed this threshold
     */
    double cfg_alignmentThreshold = 0.001;

    /**
     * @brief Helicopter speed vector over xy plane
     */
    glm::dvec3 speed_xy = glm::dvec3(0, 0, 0);
    /**
     * @brief Helicopter speed vector over xy plane from previous simulation
     * step
     */
    glm::dvec3 lastSpeed_xy = glm::dvec3(0, 0, 0);
    /**
     * @brief Rotation instance to assist helicopter rotation computation
     */
    Rotation r = Rotation(glm::dvec3(1, 0, 0), 0);
    /**
     * @brief Directional attitude over XY plane for HelicopterPlatform
     * @see HelicopterPlatform::getDirectionalAttitude
     */
    Rotation dirAttitudeXY = Rotation(Directions::up, 0);
    // ***  CACHE ATTRIBUTES  *** //
    // ************************** //
    /**
     * @brief Count of turn iterations
     */
    int cache_turnIterations = 0;
    /**
     * @brief Flag specifying if helicopter is currently turning (true)
     * or not (false)
     */
    bool cache_turning = false;
    /**
     * @biref Flag specifying if helicopter is currently aligning (true)
     * or not (false)
     */
    bool cache_aligning = false;
    /**
     * @brief XY distance threshold to handle turning computation
     */
    double cache_xyDistanceThreshold;
    /**
     * @brief Flag specifying if helicopter speed-up stage has finished (true)
     * or not (false)
     */
    bool cache_speedUpFinished = false;
>>>>>>> 657f0040

public:
  // ***  CONSTRUCTION / DESTRUCTION  *** //
  // ************************************ //
  /**
   * @brief Default helicopter platform constructor
   */
  HelicopterPlatform() = default;
  std::shared_ptr<Platform> clone() override;
  void _clone(std::shared_ptr<Platform> p) override;

  // ***  M E T H O D S  *** //
  // *********************** //
  /**
   * @see Platform::prepareSimulation
   */
  void prepareSimulation(int simFrequency_hz) override;
  /**
   * @see Platform::initLegManual
   */
  void initLegManual() override;
  /**
   * @see Platform::initLeg
   */
  void initLeg() override;
  /**
   * @see Platform::waypointReached
   */
  bool waypointReached() override;
  /**
   * @see Platform::updateStaticCache
   */
  void updateStaticCache() override;
  /**
   * @brief Compute the distance threshold with respect to expected turn
   */
  void computeTurnDistanceThreshold();

<<<<<<< HEAD
  // ***  GETTERS and SETTERS  *** //
  // ***************************** //
  /**
   * @see Platform::setHeadingRad
   */
  void setHeadingRad(double rad) override {
    yaw = stopAndTurn ? rad - M_PI : rad;
  }
  /**
   * @see Platform::getHeadingRad
   */
  double getHeadingRad() override { return yaw; }
  /**
   * @brief Obtain xy speed vector by reference
   * @return Reference to xy speed vector
   */
  glm::dvec3 &getSpeedXyByReference() { return speed_xy; }
  /**
   * @brief Obtain rotation assistance r by reference
   * @return Reference to rotation assistance r
   */
  Rotation &getRotationByReference() { return r; }

  /**
   * @brief Directional attitude for HelicopterPlatform considers only the
   * XY direction
   * @see Platform::getDirectionalAttitude
   */
  Rotation getDirectionalAttitude() override { return this->dirAttitudeXY; }
  /**
   * @see Platform::getCurrentDirection
   */
  glm::dvec3 getCurrentDirection() override;
  /**
   * @see Platform::canStopAndTurn
   */
  bool canStopAndTurn() override { return true; }

  // ***  CONTROL STEP  *** //
  // ********************** //
  void doControlStep(int simFrequency_hz) override;
  /**
   * @brief Compute the lift/sink rate
   * @return Ascend/descend speed
   */
  double computeLiftSinkRate();
  /**
   * @brief Compute the speed through XY and its impact on pitch
   */
  void computeXYSpeed(int simFrequency_hz);
  /**
   * @brief Compute the engine force
   */
  void computeEngineForce(double zForceTarget);
  /**
   * @brief Compute rotation angles (roll, pitch, yaw)
   * @param[in] simFrequency_hz Simulation frequency (in hz)
   * @see HelicopterPlatform::rotate
   */
  void computeRotationAngles(int simFrequency_hz);
  /**
   * @brief Compute the rotation angles for alignment process
   *
   * The alignment process is necessary to align platform orientation
   * at the beginning of a new leg when the turning process at the ending
   * of previous leg had changed it.
   */
  void computeAlignmentAngles();
  /**
   * @brief Compute the rotation angles for turning process
   *
   * The turning process changes platform orientation at the end of current
   * leg so the platform faces the next target waypoint
   */
  void computeTurningAngles();
  /**
   * @brief Rotate helicopter
   * @param[in] roll Rotation angle for \f$(y,z)\f$ over x-axis
   * @param[in] pitch Rotation angle for \f$(x,z)\f$ over y-axis
   * @param[in] yaw Rotation angle for \f$(x,y)\f$ over z-axis
   */
  void rotate(double roll, double pitch, double yaw);
  /**
   * @brief Determine remaining iterations and start turning mode if
   * necessary
   */
  void handleRoute(int simFrequency_hz);
  /**
   * @brief Compute speed magnitude after a slowdown step
   * @param[in] speedMagnitude The speed vector magnitude/norm
   * @return Speed magnitude after slowdown
   */
  inline double computeSlowdownStep(double speedMagnitude) {
    return cfg_slowdownFactor * speedMagnitude;
  }
  /**
   * @brief Compute speed magnitude after a speedup step
   * @param[in] speedMagnitude the speed vector magnitude/norm
   * @return Speed magnitude after speedup
   */
  inline double computeSpeedupStep(double speedMagnitude) {
    return cfg_speedupFactor * speedMagnitude;
  }
=======
    // ***  GETTERS and SETTERS  *** //
    // ***************************** //
    /**
     * @see Platform::setHeadingRad
     */
    void setHeadingRad(double rad) override
        { yaw = stopAndTurn ? rad - M_PI : rad;}
    /**
     * @see Platform::getHeadingRad
     */
    double getHeadingRad() override {return yaw;}
    /**
     * @brief Obtain xy speed vector by reference
     * @return Reference to xy speed vector
     */
    glm::dvec3 & getSpeedXyByReference(){return speed_xy;}
    /**
     * @brief Obtain rotation assistance r by reference
     * @return Reference to rotation assistance r
     */
    Rotation & getRotationByReference(){return r;}
    /**
     * @brief Directional attitude for HelicopterPlatform considers only the
     * XY direction
     * @see Platform::getDirectionalAttitude
     */
    Rotation getDirectionalAttitude() override{return this->dirAttitudeXY;}
    /**
     * @see Platform::getCurrentDirection
     */
    glm::dvec3 getCurrentDirection() override;
    /**
     * @see Platform::canStopAndTurn
     */
    bool canStopAndTurn() override {return true;}

    // ***  CONTROL STEP  *** //
    // ********************** //
    void doControlStep(int simFrequency_hz) override;
    /**
     * @brief Compute the lift/sink rate
     * @return Ascend/descend speed
     */
    double computeLiftSinkRate();
    /**
     * @brief Compute the speed through XY and its impact on pitch
     */
    void computeXYSpeed(int simFrequency_hz);
    /**
     * @brief Compute the engine force
     */
    void computeEngineForce(double zForceTarget);
    /**
     * @brief Compute rotation angles (roll, pitch, yaw)
     * @param[in] simFrequency_hz Simulation frequency (in hz)
     * @see HelicopterPlatform::rotate
     */
    void computeRotationAngles(int simFrequency_hz);
    /**
     * @brief Compute the rotation angles for alignment process
     *
     * The alignment process is necessary to align platform orientation
     * at the beginning of a new leg when the turning process at the ending
     * of previous leg had changed it.
     */
    void computeAlignmentAngles();
    /**
     * @brief Compute the rotation angles for turning process
     *
     * The turning process changes platform orientation at the end of current
     * leg so the platform faces the next target waypoint
     */
    void computeTurningAngles();
    /**
     * @brief Rotate helicopter
     * @param[in] roll Rotation angle for \f$(y,z)\f$ over x-axis
     * @param[in] pitch Rotation angle for \f$(x,z)\f$ over y-axis
     * @param[in] yaw Rotation angle for \f$(x,y)\f$ over z-axis
     */
    void rotate(double roll, double pitch, double yaw);
    /**
     * @brief Determine remaining iterations and start turning mode if
     * necessary
     */
    void handleRoute(int simFrequency_hz);
    /**
     * @brief Compute speed magnitude after a slowdown step
     * @param[in] speedMagnitude The speed vector magnitude/norm
     * @return Speed magnitude after slowdown
     */
    inline double computeSlowdownStep(double speedMagnitude)
        {return cfg_slowdownFactor * speedMagnitude;}
    /**
     * @brief Compute speed magnitude after a speedup step
     * @param[in] speedMagnitude the speed vector magnitude/norm
     * @return Speed magnitude after speedup
     */
    inline double computeSpeedupStep(double speedMagnitude)
        {return cfg_speedupFactor * speedMagnitude;}
>>>>>>> 657f0040
};<|MERGE_RESOLUTION|>--- conflicted
+++ resolved
@@ -11,172 +11,6 @@
  */
 class HelicopterPlatform : public SimplePhysicsPlatform {
 public:
-<<<<<<< HEAD
-  // ***  ATTRIBUTES  *** //
-  // ******************** //
-  /**
-   * @brief Distance threshold to start slowdown process when not in
-   * smooth turn mode
-   */
-  double cfg_slowdown_dist_xy = 5.0;
-  /**
-   * @brief Slowdown step magnitude
-   */
-  double cfg_slowdown_magnitude = 2.0;
-  /**
-   * @brief Speedup step magnitude
-   */
-  double cfg_speedup_magnitude = 2.0;
-  /**
-   * @brief Max engine force over XY plane
-   */
-  double ef_xy_max = 0.1;
-  /**
-   * @brief Helicopter yaw angle
-   */
-  double yaw = 0.0;
-  /**
-   * @brief Helicopter roll angle
-   */
-  double roll = 0.0;
-  /**
-   * @brief Helicopter pitch angle
-   */
-  double pitch = 0.0;
-  /**
-   * @brief Helicopter rotation sign coming from previous simulation step
-   */
-  double lastSign = 1.0;
-  /**
-   * @brief Base pitch angle for the helicopter
-   */
-  double cfg_pitch_base = -0.087;
-  /**
-   * @brief Yaw rotation speed (units per second)
-   */
-  double cfg_yaw_speed = 1.5;
-  /**
-   * @brief Roll rotation speed (units per second)
-   */
-  double cfg_roll_speed = 0.5;
-  /**
-   * @brief Pitch rotation speed (units per second)
-   */
-  double cfg_pitch_speed = 1.5;
-  /**
-   * @brief Maximum boundary for roll angle with respect to base roll
-   */
-  double cfg_max_roll_offset = 0.45;
-  /**
-   * @brief Maximum boundary for pitch angle with respect to base pitch
-   */
-  double cfg_max_pitch_offset = 0.61;
-  /**
-   * @brief Maximum boundary for pitch angle (radians)
-   */
-  double cfg_max_pitch = cfg_pitch_base + cfg_max_pitch_offset;
-  /**
-   * @brief Minimum boundary for pitch angle (radians)
-   */
-  double cfg_min_pitch = cfg_pitch_base - cfg_max_pitch_offset;
-  /**
-   * @brief Helicopter slowdown factor
-   *
-   * \f[
-   *  \textrm{slowdownFactor} =
-   *      1 - \frac{\textrm{slowdownMagnitude}}{\textrm{simFrequency}}
-   * \f]
-   */
-  double cfg_slowdownFactor;
-  /**
-   * @brief Helicopter speedup factor
-   *
-   * \f[
-   *  \textrm{speedupFactor} =
-   *      1 + \frac{\textrm{speedupMagnitude}}{\textrm{simFrequency}}
-   * \f]
-   */
-  double cfg_speedupFactor;
-  /**
-   * @brief Pitch step magnitude
-   *
-   * \f[
-   *  \textrm{pitchStepMagnitude} =
-   *      \frac{\textrm{pitchSpeed}}{\textrm{simFrequency}}
-   * \f]
-   */
-  double cfg_pitchStepMagnitude = 0;
-  /**
-   * @brief Roll step magnitude
-   *
-   * \f[
-   *  \textrm{rollStepMagnitude} =
-   *      \frac{\textrm{rollSpeed}}{\textrm{simFrequency}}
-   * \f]
-   */
-  double cfg_rollStepMagnitude = 0;
-  /**
-   * @brief Yaw step magnitude
-   *
-   * \f[
-   *  \textrm{yawnStepMagnitude} =
-   *      \frac{\textrm{yawSpeed}}{\textrm{simFrequency}}
-   * \f]
-   */
-  double cfg_yawStepMagnitude = 0;
-  /**
-   * @brief Helicopter alignment threshold. A helicopter will be considered
-   * as aligned when the difference between target yaw and current yaw
-   * does not exceed this threshold
-   */
-  double cfg_alignmentThreshold = 0.001;
-
-  /**
-   * @brief Helicopter speed vector over xy plane
-   */
-  glm::dvec3 speed_xy = glm::dvec3(0, 0, 0);
-  /**
-   * @brief Helicopter speed vector over xy plane from previous simulation
-   * step
-   */
-  glm::dvec3 lastSpeed_xy = glm::dvec3(0, 0, 0);
-
-  /**
-   * @brief Rotation instance to assist helicopter rotation computation
-   */
-  Rotation r = Rotation(glm::dvec3(1, 0, 0), 0);
-  /**
-   * @brief Directional attitude over XY plane for HelicopterPlatform
-   * @see HelicopterPlatform::getDirectionalAttitude
-   */
-  Rotation dirAttitudeXY = Rotation(Directions::up, 0);
-
-  // ***  CACHE ATTRIBUTES  *** //
-  // ************************** //
-  /**
-   * @brief Count of turn iterations
-   */
-  int cache_turnIterations = 0;
-  /**
-   * @brief Flag specifying if helicopter is currently turning (true)
-   * or not (false)
-   */
-  bool cache_turning = false;
-  /**
-   * @biref Flag specifying if helicopter is currently aligning (true)
-   * or not (false)
-   */
-  bool cache_aligning = false;
-  /**
-   * @brief XY distance threshold to handle turning computation
-   */
-  double cache_xyDistanceThreshold;
-  /**
-   * @brief Flag specifying if helicopter speed-up stage has finished (true)
-   * or not (false)
-   */
-  bool cache_speedUpFinished = false;
-=======
     // ***  ATTRIBUTES  *** //
     // ******************** //
     /**
@@ -339,150 +173,44 @@
      * or not (false)
      */
     bool cache_speedUpFinished = false;
->>>>>>> 657f0040
 
 public:
-  // ***  CONSTRUCTION / DESTRUCTION  *** //
-  // ************************************ //
-  /**
-   * @brief Default helicopter platform constructor
-   */
-  HelicopterPlatform() = default;
-  std::shared_ptr<Platform> clone() override;
-  void _clone(std::shared_ptr<Platform> p) override;
-
-  // ***  M E T H O D S  *** //
-  // *********************** //
-  /**
-   * @see Platform::prepareSimulation
-   */
-  void prepareSimulation(int simFrequency_hz) override;
-  /**
-   * @see Platform::initLegManual
-   */
-  void initLegManual() override;
-  /**
-   * @see Platform::initLeg
-   */
-  void initLeg() override;
-  /**
-   * @see Platform::waypointReached
-   */
-  bool waypointReached() override;
-  /**
-   * @see Platform::updateStaticCache
-   */
-  void updateStaticCache() override;
-  /**
-   * @brief Compute the distance threshold with respect to expected turn
-   */
-  void computeTurnDistanceThreshold();
-
-<<<<<<< HEAD
-  // ***  GETTERS and SETTERS  *** //
-  // ***************************** //
-  /**
-   * @see Platform::setHeadingRad
-   */
-  void setHeadingRad(double rad) override {
-    yaw = stopAndTurn ? rad - M_PI : rad;
-  }
-  /**
-   * @see Platform::getHeadingRad
-   */
-  double getHeadingRad() override { return yaw; }
-  /**
-   * @brief Obtain xy speed vector by reference
-   * @return Reference to xy speed vector
-   */
-  glm::dvec3 &getSpeedXyByReference() { return speed_xy; }
-  /**
-   * @brief Obtain rotation assistance r by reference
-   * @return Reference to rotation assistance r
-   */
-  Rotation &getRotationByReference() { return r; }
-
-  /**
-   * @brief Directional attitude for HelicopterPlatform considers only the
-   * XY direction
-   * @see Platform::getDirectionalAttitude
-   */
-  Rotation getDirectionalAttitude() override { return this->dirAttitudeXY; }
-  /**
-   * @see Platform::getCurrentDirection
-   */
-  glm::dvec3 getCurrentDirection() override;
-  /**
-   * @see Platform::canStopAndTurn
-   */
-  bool canStopAndTurn() override { return true; }
-
-  // ***  CONTROL STEP  *** //
-  // ********************** //
-  void doControlStep(int simFrequency_hz) override;
-  /**
-   * @brief Compute the lift/sink rate
-   * @return Ascend/descend speed
-   */
-  double computeLiftSinkRate();
-  /**
-   * @brief Compute the speed through XY and its impact on pitch
-   */
-  void computeXYSpeed(int simFrequency_hz);
-  /**
-   * @brief Compute the engine force
-   */
-  void computeEngineForce(double zForceTarget);
-  /**
-   * @brief Compute rotation angles (roll, pitch, yaw)
-   * @param[in] simFrequency_hz Simulation frequency (in hz)
-   * @see HelicopterPlatform::rotate
-   */
-  void computeRotationAngles(int simFrequency_hz);
-  /**
-   * @brief Compute the rotation angles for alignment process
-   *
-   * The alignment process is necessary to align platform orientation
-   * at the beginning of a new leg when the turning process at the ending
-   * of previous leg had changed it.
-   */
-  void computeAlignmentAngles();
-  /**
-   * @brief Compute the rotation angles for turning process
-   *
-   * The turning process changes platform orientation at the end of current
-   * leg so the platform faces the next target waypoint
-   */
-  void computeTurningAngles();
-  /**
-   * @brief Rotate helicopter
-   * @param[in] roll Rotation angle for \f$(y,z)\f$ over x-axis
-   * @param[in] pitch Rotation angle for \f$(x,z)\f$ over y-axis
-   * @param[in] yaw Rotation angle for \f$(x,y)\f$ over z-axis
-   */
-  void rotate(double roll, double pitch, double yaw);
-  /**
-   * @brief Determine remaining iterations and start turning mode if
-   * necessary
-   */
-  void handleRoute(int simFrequency_hz);
-  /**
-   * @brief Compute speed magnitude after a slowdown step
-   * @param[in] speedMagnitude The speed vector magnitude/norm
-   * @return Speed magnitude after slowdown
-   */
-  inline double computeSlowdownStep(double speedMagnitude) {
-    return cfg_slowdownFactor * speedMagnitude;
-  }
-  /**
-   * @brief Compute speed magnitude after a speedup step
-   * @param[in] speedMagnitude the speed vector magnitude/norm
-   * @return Speed magnitude after speedup
-   */
-  inline double computeSpeedupStep(double speedMagnitude) {
-    return cfg_speedupFactor * speedMagnitude;
-  }
-=======
+    // ***  CONSTRUCTION / DESTRUCTION  *** //
+    // ************************************ //
+    /**
+     * @brief Default helicopter platform constructor
+     */
+    HelicopterPlatform() = default;
+    std::shared_ptr<Platform> clone() override;
+    void _clone(std::shared_ptr<Platform> p) override;
+
+    // ***  M E T H O D S  *** //
+    // *********************** //
+    /**
+     * @see Platform::prepareSimulation
+     */
+    void prepareSimulation(int simFrequency_hz) override;
+    /**
+     * @see Platform::initLegManual
+     */
+    void initLegManual() override;
+    /**
+     * @see Platform::initLeg
+     */
+    void initLeg() override;
+    /**
+     * @see Platform::waypointReached
+     */
+    bool waypointReached() override;
+    /**
+     * @see Platform::updateStaticCache
+     */
+    void updateStaticCache() override;
+    /**
+     * @brief Compute the distance threshold with respect to expected turn
+     */
+    void computeTurnDistanceThreshold();
+
     // ***  GETTERS and SETTERS  *** //
     // ***************************** //
     /**
@@ -582,5 +310,4 @@
      */
     inline double computeSpeedupStep(double speedMagnitude)
         {return cfg_speedupFactor * speedMagnitude;}
->>>>>>> 657f0040
 };