#include "SimplePhysicsPlatform.h"

// ***  CONSTRUCTION / DESTRUCTION  *** //
// ************************************ //
std::shared_ptr<Platform> SimplePhysicsPlatform::clone() {
  std::shared_ptr<Platform> spp = std::make_shared<SimplePhysicsPlatform>();
  _clone(spp);
  return spp;
}
void SimplePhysicsPlatform::_clone(std::shared_ptr<Platform> p) {
  MovingPlatform::_clone(p);
  SimplePhysicsPlatform *spp = (SimplePhysicsPlatform *)p.get();
  spp->mEngineForce = glm::dvec3(mEngineForce);
  spp->mCfg_g_accel = glm::dvec3(mCfg_g_accel);
  spp->mCfg_drag = mCfg_drag;
}

// ***  M E T H O D S  *** //
// *********************** //
void SimplePhysicsPlatform::doPhysicsStep(int simFrequency_hz) {
<<<<<<< HEAD
  // ############## BEGIN Update vehicle position #################
  glm::dvec3 drag_accel = getVelocity() * (mCfg_drag * simFrequency_hz);
  glm::dvec3 accel = mCfg_g_accel + mEngineForce - drag_accel;
  glm::dvec3 delta_v = accel * (1.0 / simFrequency_hz);
  glm::dvec3 new_velocity = getVelocity() + delta_v;

  double velocity_magnitude = glm::length(new_velocity);
  double max_velocity_magnitude{};

  if (cfg_settings_movePerSec_m > 0.0)
    max_velocity_magnitude = movePerSec_m_stepMagnitude;
  else // If cfg_settings_moverPerSec_m is not provided in the by the user...
    max_velocity_magnitude = std::numeric_limits<double>::max();

  velocity_magnitude = std::min(velocity_magnitude, max_velocity_magnitude);

  if (not userSpeedLimitReached and
      max_velocity_magnitude - velocity_magnitude <= 0.0001)
    userSpeedLimitReached = true;

  glm::dvec3 velocity = glm::normalize(new_velocity) * velocity_magnitude;
  setVelocity(velocity);

  // NOTE: Update of position happens in Platform base class
=======
	// ############## BEGIN Update vehicle position #################
	glm::dvec3 drag_accel = getVelocity() * (mCfg_drag * simFrequency_hz);
	glm::dvec3 accel = mCfg_g_accel + mEngineForce - drag_accel;
	glm::dvec3 delta_v = accel * (1.0 / simFrequency_hz);
        glm::dvec3 new_velocity = getVelocity() + delta_v;

        double velocity_magnitude = glm::length(new_velocity);
        double max_velocity_magnitude{};
        if (cfg_settings_movePerSec_m > 0.0)
          max_velocity_magnitude = movePerSec_m_stepMagnitude;
        else // If cfg_settings_moverPerSec_m is not provided in the by the user...
          max_velocity_magnitude = std::numeric_limits<double>::max();

        velocity_magnitude = std::min(velocity_magnitude, max_velocity_magnitude);

        if (not userSpeedLimitReached and
            max_velocity_magnitude - velocity_magnitude <= 0.0001)
          userSpeedLimitReached = true;
        glm::dvec3 velocity = glm::normalize(new_velocity) * velocity_magnitude;
        setVelocity(velocity);
	// NOTE: Update of position happens in Platform base class
>>>>>>> 657f0040
}

void SimplePhysicsPlatform::doSimStep(int simFrequency_hz) {
  MovingPlatform::doSimStep(
      simFrequency_hz); // Update position based on velocity
  doControlStep(simFrequency_hz);
  doPhysicsStep(simFrequency_hz);
}

void SimplePhysicsPlatform::doControlStep(int simFrequency_hz) {}<|MERGE_RESOLUTION|>--- conflicted
+++ resolved
@@ -2,48 +2,22 @@
 
 // ***  CONSTRUCTION / DESTRUCTION  *** //
 // ************************************ //
-std::shared_ptr<Platform> SimplePhysicsPlatform::clone() {
-  std::shared_ptr<Platform> spp = std::make_shared<SimplePhysicsPlatform>();
-  _clone(spp);
-  return spp;
+std::shared_ptr<Platform> SimplePhysicsPlatform::clone(){
+	std::shared_ptr<Platform> spp = std::make_shared<SimplePhysicsPlatform>();
+	_clone(spp);
+	return spp;
 }
-void SimplePhysicsPlatform::_clone(std::shared_ptr<Platform> p) {
-  MovingPlatform::_clone(p);
-  SimplePhysicsPlatform *spp = (SimplePhysicsPlatform *)p.get();
-  spp->mEngineForce = glm::dvec3(mEngineForce);
-  spp->mCfg_g_accel = glm::dvec3(mCfg_g_accel);
-  spp->mCfg_drag = mCfg_drag;
+void SimplePhysicsPlatform::_clone(std::shared_ptr<Platform> p){
+	MovingPlatform::_clone(p);
+	SimplePhysicsPlatform *spp = (SimplePhysicsPlatform *) p.get();
+	spp->mEngineForce = glm::dvec3(mEngineForce);
+	spp->mCfg_g_accel = glm::dvec3(mCfg_g_accel);
+	spp->mCfg_drag = mCfg_drag;
 }
 
 // ***  M E T H O D S  *** //
 // *********************** //
 void SimplePhysicsPlatform::doPhysicsStep(int simFrequency_hz) {
-<<<<<<< HEAD
-  // ############## BEGIN Update vehicle position #################
-  glm::dvec3 drag_accel = getVelocity() * (mCfg_drag * simFrequency_hz);
-  glm::dvec3 accel = mCfg_g_accel + mEngineForce - drag_accel;
-  glm::dvec3 delta_v = accel * (1.0 / simFrequency_hz);
-  glm::dvec3 new_velocity = getVelocity() + delta_v;
-
-  double velocity_magnitude = glm::length(new_velocity);
-  double max_velocity_magnitude{};
-
-  if (cfg_settings_movePerSec_m > 0.0)
-    max_velocity_magnitude = movePerSec_m_stepMagnitude;
-  else // If cfg_settings_moverPerSec_m is not provided in the by the user...
-    max_velocity_magnitude = std::numeric_limits<double>::max();
-
-  velocity_magnitude = std::min(velocity_magnitude, max_velocity_magnitude);
-
-  if (not userSpeedLimitReached and
-      max_velocity_magnitude - velocity_magnitude <= 0.0001)
-    userSpeedLimitReached = true;
-
-  glm::dvec3 velocity = glm::normalize(new_velocity) * velocity_magnitude;
-  setVelocity(velocity);
-
-  // NOTE: Update of position happens in Platform base class
-=======
 	// ############## BEGIN Update vehicle position #################
 	glm::dvec3 drag_accel = getVelocity() * (mCfg_drag * simFrequency_hz);
 	glm::dvec3 accel = mCfg_g_accel + mEngineForce - drag_accel;
@@ -65,14 +39,12 @@
         glm::dvec3 velocity = glm::normalize(new_velocity) * velocity_magnitude;
         setVelocity(velocity);
 	// NOTE: Update of position happens in Platform base class
->>>>>>> 657f0040
 }
 
 void SimplePhysicsPlatform::doSimStep(int simFrequency_hz) {
-  MovingPlatform::doSimStep(
-      simFrequency_hz); // Update position based on velocity
-  doControlStep(simFrequency_hz);
-  doPhysicsStep(simFrequency_hz);
+	MovingPlatform::doSimStep(simFrequency_hz);
+	doControlStep(simFrequency_hz);
+	doPhysicsStep(simFrequency_hz);
 }
 
 void SimplePhysicsPlatform::doControlStep(int simFrequency_hz) {}