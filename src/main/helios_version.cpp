#include <helios_version.h>

#include <sstream>

const char * HELIOS_VERSION = "1.1.1";

<<<<<<< HEAD
const char * HELIOS_GIT_HASH = "4a4c068c";
=======
const char * HELIOS_GIT_HASH = "3f2b67d2";
>>>>>>> d1fd7709

const char * getHeliosVersion(){
    return HELIOS_VERSION;
}

std::string getHeliosFullVersion(){
    std::stringstream ss;
    ss << "HELIOS_" << getHeliosVersion();
#ifdef DEBUG_BUILD
    ss << "_DBG";
#else
    ss << "_REL";
#endif
#ifdef PYTHON_BINDING
    ss << "_pybind";
#endif
#ifdef DATA_ANALYTICS
    ss << "_DAmode";
#endif
#ifdef PCL_BINDING
    ss << "_PCL";
#endif
#ifdef DYNAMIC_BOOST
    ss << "_dynBoost";
#else
    ss << "_staBoost";
#endif
    ss << "\nGitHash: " << HELIOS_GIT_HASH;
    return ss.str();
}<|MERGE_RESOLUTION|>--- conflicted
+++ resolved
@@ -4,11 +4,7 @@
 
 const char * HELIOS_VERSION = "1.1.1";
 
-<<<<<<< HEAD
-const char * HELIOS_GIT_HASH = "4a4c068c";
-=======
 const char * HELIOS_GIT_HASH = "3f2b67d2";
->>>>>>> d1fd7709
 
 const char * getHeliosVersion(){
     return HELIOS_VERSION;
