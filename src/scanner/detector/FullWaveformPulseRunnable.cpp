#include "FullWaveformPulseRunnable.h"

#include "logging.hpp"

#define _USE_MATH_DEFINES
#include <cmath>

#include "maths/Rotation.h"
#include "MarquardtFitter.h"
#include <TimeWatcher.h>
#include <maths/RayUtils.h>

using namespace std;

// ***  CONSTANTS  *** //
// ******************* //
const double FullWaveformPulseRunnable::eps = 0.001;

// ***  O P E R A T O R  *** //
// ************************* //
void FullWaveformPulseRunnable::operator()(
	std::vector<std::vector<double>>& apMatrix,
	RandomnessGenerator<double> &randGen,
	RandomnessGenerator<double> &randGen2,
	NoiseSource<double> &intersectionHandlingNoiseSource
){
    // Retrieve scene
	shared_ptr<Scene> scene(detector->scanner->platform->scene);

	// Compute beam direction
	glm::dvec3 beamDir = absoluteBeamAttitude.applyTo(Directions::forward);

	// NOTE:
	// With beam divergence / full waveform being simulated, this is not perfect, since a sub-ray
	// might hit the scene even if the central ray does now. However, this check is a very important
	// performance optimization, so we should keep it nevertheless. sbecht 2016-04-24

	// Early abort if central axis of the beam does not intersect with the scene:
	vector<double> tMinMax = scene->getAABB()->getRayIntersection(absoluteBeamOrigin, beamDir);
	if (tMinMax.empty()) {
		logging::DEBUG("Early abort - beam does not intersect with the scene");
		detector->scanner->setLastPulseWasHit(false);
		return;
	}

	// Ray casting (find intersections)
	map<double, double> reflections;
	vector<RaySceneIntersection> intersects;
	computeSubrays(
	    *scene,
	    intersectionHandlingNoiseSource,
	    reflections,
	    intersects
    );

	// Digest intersections
	digestIntersections(
	    apMatrix,
	    randGen,
	    randGen2,
	    beamDir,
	    reflections,
	    intersects
    );
}




// ***  OPERATOR METHODS  *** //
// ************************** //
void FullWaveformPulseRunnable::computeSubrays(
    Scene &scene,
    NoiseSource<double> &intersectionHandlingNoiseSource,
    std::map<double, double> &reflections,
    vector<RaySceneIntersection> &intersects
){
    double radiusStep_rad = detector->scanner->getBeamDivergence()/
        detector->scanner->FWF_settings.beamSampleQuality;

    // Outer loop over radius steps from beam center to outer edge
    int beamSampleQuality = detector->scanner->FWF_settings.beamSampleQuality;
    for (int radiusStep = 0; radiusStep < beamSampleQuality; radiusStep++){
        double subrayDivergenceAngle_rad = radiusStep * radiusStep_rad;

        // Rotate subbeam into divergence step (towards outer rim of the beam cone):
        Rotation r1 = Rotation(Directions::right, subrayDivergenceAngle_rad);

        // Calculate circle step width:
        int circleSteps = (int)(2 * M_PI) * radiusStep;

        // Make sure that central ray is not skipped:
        if (circleSteps == 0) {
            circleSteps = 1;
        }

        double circleStep_rad = (2 * M_PI) / circleSteps;

        // # Loop over sub-rays along the circle
        for (int circleStep = 0; circleStep < circleSteps; circleStep++){
            handleSubray(
                circleStep,
                circleStep_rad,
                r1,
                scene,
                subrayDivergenceAngle_rad,
                intersectionHandlingNoiseSource,
                reflections,
                intersects
            );
        }
    }
}

void FullWaveformPulseRunnable::handleSubray(
    int circleStep,
    double circleStep_rad,
    Rotation &r1,
    Scene &scene,
    double divergenceAngle,
    NoiseSource<double> &intersectionHandlingNoiseSource,
    map<double, double> &reflections,
    vector<RaySceneIntersection> &intersects
){
    // Rotate around the circle:
    Rotation r2 = Rotation(Directions::forward, circleStep_rad * circleStep);
    r2 = r2.applyTo(r1);

    glm::dvec3 subrayDirection = absoluteBeamAttitude
        .applyTo(r2)
        .applyTo(Directions::forward);

    glm::dvec3 subrayOrigin(absoluteBeamOrigin);
    bool rayContinues = true;
    double incidenceAngle = 0.0;
    while(rayContinues) {
        rayContinues = false;
        shared_ptr<RaySceneIntersection> intersect =
            scene.getIntersection(
                subrayOrigin,
                subrayDirection,
                false
            );

        if (intersect != nullptr && intersect->prim != nullptr) {
            // Incidence angle:
            if(!detector->scanner->isFixedIncidenceAngle()) {
                incidenceAngle =
                    intersect->prim->getIncidenceAngle_rad(
                        absoluteBeamOrigin,
                        subrayDirection,
                        intersect->point
                    );
            }

            // Distance between beam originWaypoint and intersection:
            double distance = glm::distance(
                intersect->point,
                absoluteBeamOrigin
            );

            if (detector->cfg_device_rangeMin_m > distance) continue;

            // Distance between the beam's center line and the intersection point:
            double radius = sin(divergenceAngle) * distance;
            double targetArea =
                detector->scanner->calcFootprintArea(distance) /
                (double) detector->scanner->getNumRays();
            double intensity = 0.0;
            if(intersect->prim->canComputeSigmaWithLadLut()){
                // LadLut based intensity computation
                double sigma = intersect->prim->computeSigmaWithLadLut(
                    subrayDirection
                );
                intensity = calcIntensity(distance, radius, sigma);
            }
            else{
                // Standard intensity computation
                intensity = calcIntensity(
                    incidenceAngle,
                    distance,
                    intersect->prim->material->reflectance,
                    intersect->prim->material->specularity,
                    intersect->prim->material->specularExponent,
                    targetArea,
                    radius
                );
            }


            // Intersection handling
            if(intersect->prim->canHandleIntersections()) {
                glm::dvec3 outsideIntersectionPoint =
                    RayUtils::obtainPointAfterTraversing(
                        *intersect->prim->getAABB(),
                        subrayOrigin,
                        subrayDirection,
                        0.0
                    );
                IntersectionHandlingResult ihr =
                    intersect->prim->onRayIntersection(
                        intersectionHandlingNoiseSource,
                        subrayDirection,
                        intersect->point,
                        outsideIntersectionPoint,
                        intensity
                    );
                if (ihr.canRayContinue()) { // Subray can continue
                    // Move subray originWaypoint outside primitive
                    subrayOrigin = outsideIntersectionPoint +
                                   0.00001 * subrayDirection;
                    rayContinues = true;
                }
                else{ // Update distance considering noise
                    distance = glm::distance(
                        ihr.getIntersectionPoint(),
                        absoluteBeamOrigin
                    );
                }
            }
            if(!rayContinues) { // If ray is not continuing
                // Then register hit by default
                reflections.insert(
                    pair<double, double>(distance, intensity)
                );
                intersects.push_back(*intersect);
            }
        }
    }
}

void FullWaveformPulseRunnable::digestIntersections(
    std::vector<std::vector<double>>& apMatrix,
    RandomnessGenerator<double> &randGen,
    RandomnessGenerator<double> &randGen2,
    glm::dvec3 &beamDir,
    std::map<double, double> &reflections,
    vector<RaySceneIntersection> &intersects
){
    // Find maximum hit distances
    double minHitDist_m, maxHitDist_m;
    findMaxMinHitDistances(reflections, minHitDist_m, maxHitDist_m);

    // If nothing was hit, get out of here
    if (maxHitDist_m < 0) {
        detector->scanner->setLastPulseWasHit(false);
        return;
    }

    // Initialize full waveform
    double nsPerBin, distanceThreshold, minHitTime_ns, maxHitTime_ns;
    int peakIntensityIndex, numFullwaveBins;
    if(!initializeFullWaveform(
        minHitDist_m,
        maxHitDist_m,
        minHitTime_ns,
        maxHitTime_ns,
        nsPerBin,
        distanceThreshold,
        peakIntensityIndex,
        numFullwaveBins
    )) return;
    std::vector<double> fullwave(numFullwaveBins, 0.0);

    // Populate full waveform
    populateFullWaveform(
        reflections,
        fullwave,
        distanceThreshold,
        minHitTime_ns,
        nsPerBin,
        peakIntensityIndex
    );

    // Digest full waveform, generating measurements
    vector<Measurement> pointsMeasurement;
    int numReturns;
    digestFullWaveform(
        pointsMeasurement,
        numReturns,
        apMatrix,
        fullwave,
        intersects,
        beamDir,
        nsPerBin,
        numFullwaveBins,
        peakIntensityIndex,
        minHitTime_ns
    );

    // Export measurements and full waveform data
    exportOutput(
        fullwave,
        numReturns,
        pointsMeasurement,
        beamDir,
        minHitTime_ns,
        maxHitTime_ns,
        randGen,
        randGen2
    );
}

void FullWaveformPulseRunnable::findMaxMinHitDistances(
    std::map<double, double> &reflections,
    double &minHitDist_m,
    double &maxHitDist_m
){
    // Initialize min-max hit distances
    maxHitDist_m = -1.0;
    minHitDist_m = numeric_limits<double>::max();

    // Find min-max hit distances
    map<double, double>::iterator it;
    for (it = reflections.begin(); it != reflections.end(); it++) {

        double entryDistance = it->first;

        if (entryDistance > maxHitDist_m) {
            maxHitDist_m = entryDistance;
        }
        if (entryDistance < minHitDist_m) {
            minHitDist_m = entryDistance;
        }
    }
}

bool FullWaveformPulseRunnable::initializeFullWaveform(
    double minHitDist_m,
    double maxHitDist_m,
    double &minHitTime_ns,
    double &maxHitTime_ns,
    double &nsPerBin,
    double &distanceThreshold,
    int &peakIntensityIndex,
    int &numFullwaveBins
){
    // Calc time at minimum and maximum distance
    // (i.e. total beam time in fwf signal)
<<<<<<< HEAD
    peakIntensityIndex = detector->scanner->peakIntensityIndex;
    nsPerBin = detector->scanner->FWF_settings.binSize_ns;
    double const peakFactor = peakIntensityIndex * nsPerBin;
    // Time until first maximum minus rising flank
    minHitTime_ns = minHitDist_m / cfg_speedOfLight_mPerNanosec - peakFactor;
    // Time until last maximum time for signal decay with 1 bin for buffer
    maxHitTime_ns = maxHitDist_m / cfg_speedOfLight_mPerNanosec +
        detector->scanner->getPulseLength_ns() - peakFactor +
        nsPerBin; // 1 bin for buffer
=======

    peakIntensityIndex = detector->scanner->peakIntensityIndex;
    nsPerBin = detector->scanner->FWF_settings.binSize_ns;

    minHitTime_ns = minHitDist_m / cfg_speedOfLight_mPerNanosec - peakIntensityIndex * nsPerBin; // time until first maximum minus rising flank
    maxHitTime_ns = maxHitDist_m / cfg_speedOfLight_mPerNanosec + // time until last maximum
            detector->scanner->getPulseLength_ns() - peakIntensityIndex * nsPerBin + // time for signal decay
            nsPerBin; // 1 bin for buffer
>>>>>>> 61c0b49e

    // Calc ranges and threshold
    double hitTimeDelta_ns = maxHitTime_ns - minHitTime_ns;
    double maxFullwaveRange_ns =
        detector->scanner->FWF_settings.maxFullwaveRange_ns;
    distanceThreshold = maxHitDist_m;
    if(maxFullwaveRange_ns > 0.0 && hitTimeDelta_ns > maxFullwaveRange_ns){
        hitTimeDelta_ns = maxFullwaveRange_ns;
        maxHitTime_ns = minHitTime_ns + maxFullwaveRange_ns;
        distanceThreshold = cfg_speedOfLight_mPerNanosec * maxFullwaveRange_ns;
    }

    // Check if full wave is possible
    if ((detector->cfg_device_rangeMin_m / cfg_speedOfLight_mPerNanosec)
        > minHitTime_ns) {
        return false;
    }

    // Compute fullwave variables
    numFullwaveBins = (int)(hitTimeDelta_ns / nsPerBin);

    return true;
}

void FullWaveformPulseRunnable::populateFullWaveform(
    std::map<double, double> &reflections,
    std::vector<double> &fullwave,
    double distanceThreshold,
    double minHitTime_ns,
    double nsPerBin,
    int peakIntensityIndex
){
    // Multiply each sub-beam intensity with time_wave and
    // add to the full waveform
    vector<double> &time_wave = detector->scanner->time_wave;
    map<double, double>::iterator it;
    for (it = reflections.begin(); it != reflections.end(); it++) {
        double entryDistance_m = it->first;
        if(entryDistance_m > distanceThreshold) continue;
        double entryIntensity = it->second;
<<<<<<< HEAD
        double wavePeakTime_ns = entryDistance_m /
            cfg_speedOfLight_mPerNanosec; // in nanoseconds
        int binStart = (int)((wavePeakTime_ns-minHitTime_ns) / nsPerBin)
            - peakIntensityIndex;
=======
        double wavePeakTime_ns = (entryDistance_m / cfg_speedOfLight_mPerNanosec); // [ns]
        int binStart = (int)((wavePeakTime_ns-minHitTime_ns) / nsPerBin) - peakIntensityIndex;
>>>>>>> 61c0b49e
        for (size_t i = 0; i < time_wave.size(); i++) {
            fullwave[binStart + i] += time_wave[i] * entryIntensity;
        }
    }
}

void FullWaveformPulseRunnable::digestFullWaveform(
    std::vector<Measurement> &pointsMeasurement,
    int &numReturns,
    std::vector<std::vector<double>>& apMatrix,
    std::vector<double> &fullwave,
    vector<RaySceneIntersection> &intersects,
    glm::dvec3 &beamDir,
    double nsPerBin,
    int numFullwaveBins,
    int peakIntensityIndex,
    double minHitTime_ns
){
    // Extract points from waveform data via Gaussian decomposition
    numReturns = 0;
    int win_size = (int)(detector->scanner->FWF_settings.winSize_ns/nsPerBin);
    // search for peaks around [-win_size, win_size]

    // least-squares estimation
    MarquardtFitter fit = MarquardtFitter(apMatrix);
    fit.setData(fullwave);

    double echo_width = 0.0;

    for (int i = 0; i < numFullwaveBins; ++i) {
        if (fullwave[i] < eps) continue;

        // Continue with next iteration if there is no peak
        if(!detectPeak(i, win_size, fullwave)) continue;

        // Gaussian model fitting
        if (calcEchowidth) {
            try {
                fit.setParameters(
                    vector<double>{0, fullwave[i], (double) i, 1}
                );
                fit.fitData();
            }
            catch (std::exception &e) {
                logging::ERR(e.what());
                continue;
            }
            echo_width = fit.getParameters()[3];
            echo_width = echo_width * nsPerBin;

            if (echo_width < 0.1) {
                continue;
            }
        }

        // Compute distance
        double distance = cfg_speedOfLight_mPerNanosec *
            (i * nsPerBin + minHitTime_ns);

        // Build list of objects that produced this return
        double minDifference = numeric_limits<double>::max();
        shared_ptr<RaySceneIntersection> closestIntersection;

        for (RaySceneIntersection intersect : intersects) {
            double intersectDist = glm::distance(
                intersect.point, absoluteBeamOrigin);

            if (std::fabs(intersectDist - distance) < minDifference) {
                minDifference = std::fabs(intersectDist - distance);
                closestIntersection = make_shared<RaySceneIntersection>(
                    intersect);
            }
        }

        string hitObject;
        int classification = 0;
        if (closestIntersection != nullptr) {
            hitObject = closestIntersection->prim->part->mId;
            classification =
                closestIntersection->prim->material->classification;
        }

        // Build measurement
        Measurement tmp;
        tmp.beamOrigin = absoluteBeamOrigin;
        tmp.beamDirection = beamDir;
        tmp.distance = distance;
        tmp.echo_width = echo_width;
        tmp.intensity = fullwave.at(i);
        tmp.fullwaveIndex = currentPulseNum;
        tmp.hitObjectId = hitObject;
        tmp.returnNumber = numReturns + 1;
        tmp.classification = classification;
        tmp.gpsTime = currentGpsTime;

        pointsMeasurement.push_back(tmp);
        ++numReturns;

        // Check if maximum number of returns per pulse has been reached
        if(!fwDetector->scanner->checkMaxNOR(numReturns)) break;
    }

}

void FullWaveformPulseRunnable::exportOutput(
    std::vector<double> &fullwave,
    int &numReturns,
    std::vector<Measurement> &pointsMeasurement,
    glm::dvec3 &beamDir,
    double minHitTime_ns,
    double maxHitTime_ns,
    RandomnessGenerator<double> &randGen,
    RandomnessGenerator<double> &randGen2
){
    // ############ END Extract points from waveform data ################
    if (numReturns > 0) {
        for (Measurement & pm : pointsMeasurement) {
            pm.pulseReturnNumber = numReturns;
            capturePoint(
                pm,
                randGen,
                allMeasurements,
                allMeasurementsMutex,
                cycleMeasurements,
                cycleMeasurementsMutex
            );
        }
        if(writeWaveform) {
            detector->scanner->setLastPulseWasHit(true);
            captureFullWave(
                fullwave,
                currentPulseNum,
                minHitTime_ns,
                maxHitTime_ns,
                absoluteBeamOrigin,
                beamDir,
                currentGpsTime,
                detector->scanner->isFullWaveNoise(),
                randGen2
            );
        }
    }
    // ############ END Create full waveform ##############
}




// ***  ASSISTANCE METHODS  *** //
// **************************** //
// Space distribution equation to calculate the beam energy decreasing the further away from the center (Carlsson et al., 2001)
double FullWaveformPulseRunnable::calcEmmitedPower(double radius, double targetRange) {
    double I0 = detector->scanner->getAveragePower();
    double lambda = detector->scanner->getWavelength();
    double R = targetRange;
    double R0 = detector->cfg_device_rangeMin_m;
    double r = radius;
    double w0 = detector->scanner->getBeamWaistRadius();
    double denom = M_PI * w0 * w0;
    double omega = (lambda * R) / denom;
    double omega0 = (lambda * R0) / denom;
    double w = w0 * sqrt(omega0 * omega0 + omega * omega);

    return I0 * exp((-2 * r * r) / (w * w));
}

// Calculate the strength of the laser going back to the detector
double FullWaveformPulseRunnable::calcIntensity(
    double incidenceAngle,
    double targetRange,
    double targetReflectivity,
    double targetSpecularity,
    double targetSpecularExponent,
    double targetArea,
    double radius
){
    double emmitedPower = calcEmmitedPower(radius, targetRange);
    double intensity = AbstractPulseRunnable::calcReceivedPower(
        emmitedPower,
        targetRange,
        incidenceAngle,
        targetReflectivity,
        targetSpecularity,
        targetSpecularExponent,
        targetArea
    );
    return intensity * 1000000000.0;
}

double FullWaveformPulseRunnable::calcIntensity(
    double targetRange,
    double radius,
    double sigma
){
    double emmitedPower = calcEmmitedPower(radius, targetRange);
    double intensity = AbstractPulseRunnable::calcReceivedPower(
        emmitedPower,
        targetRange,
        sigma
    );
    return intensity * 1000000000.0;
}


void FullWaveformPulseRunnable::captureFullWave(
    vector<double> & fullwave,
    int fullwaveIndex,
    double min_time,
    double max_time,
    glm::dvec3 & beamOrigin,
    glm::dvec3 & beamDir,
    double gpstime,
    bool fullWaveNoise,
    RandomnessGenerator<double> &rg2
){
    // Add noise to the fullwave
    if(fullWaveNoise) {
        for (double &fw : fullwave) {
            fw += rg2.normalDistributionNext() *
                  this->detector->cfg_device_accuracy_m / 2.0;
        }
    }

    // Write full wave
    fwDetector->writeFullWave(
        fullwave,
        fullwaveIndex,
        min_time,
        max_time,
        beamOrigin,
        beamDir,
        gpstime
    );
}

bool FullWaveformPulseRunnable::detectPeak(
    int i,
    int win_size,
    vector<double> &fullwave
){
    for (int j = std::max(0, i - 1); j > std::max(0, i - win_size); j--) {
        if (fullwave[j] < eps || fullwave[j] >= fullwave[i]) {
            return false;
        }
    }

    int size = fullwave.size();
    for (int j = std::min(size, i + 1); j < std::min(size, i + win_size); j++){
        if (fullwave[j] < eps || fullwave[j] >= fullwave[i]) {
            return false;
        }
    }

    return true;
}<|MERGE_RESOLUTION|>--- conflicted
+++ resolved
@@ -337,7 +337,6 @@
 ){
     // Calc time at minimum and maximum distance
     // (i.e. total beam time in fwf signal)
-<<<<<<< HEAD
     peakIntensityIndex = detector->scanner->peakIntensityIndex;
     nsPerBin = detector->scanner->FWF_settings.binSize_ns;
     double const peakFactor = peakIntensityIndex * nsPerBin;
@@ -347,16 +346,6 @@
     maxHitTime_ns = maxHitDist_m / cfg_speedOfLight_mPerNanosec +
         detector->scanner->getPulseLength_ns() - peakFactor +
         nsPerBin; // 1 bin for buffer
-=======
-
-    peakIntensityIndex = detector->scanner->peakIntensityIndex;
-    nsPerBin = detector->scanner->FWF_settings.binSize_ns;
-
-    minHitTime_ns = minHitDist_m / cfg_speedOfLight_mPerNanosec - peakIntensityIndex * nsPerBin; // time until first maximum minus rising flank
-    maxHitTime_ns = maxHitDist_m / cfg_speedOfLight_mPerNanosec + // time until last maximum
-            detector->scanner->getPulseLength_ns() - peakIntensityIndex * nsPerBin + // time for signal decay
-            nsPerBin; // 1 bin for buffer
->>>>>>> 61c0b49e
 
     // Calc ranges and threshold
     double hitTimeDelta_ns = maxHitTime_ns - minHitTime_ns;
@@ -397,15 +386,10 @@
         double entryDistance_m = it->first;
         if(entryDistance_m > distanceThreshold) continue;
         double entryIntensity = it->second;
-<<<<<<< HEAD
         double wavePeakTime_ns = entryDistance_m /
             cfg_speedOfLight_mPerNanosec; // in nanoseconds
         int binStart = (int)((wavePeakTime_ns-minHitTime_ns) / nsPerBin)
             - peakIntensityIndex;
-=======
-        double wavePeakTime_ns = (entryDistance_m / cfg_speedOfLight_mPerNanosec); // [ns]
-        int binStart = (int)((wavePeakTime_ns-minHitTime_ns) / nsPerBin) - peakIntensityIndex;
->>>>>>> 61c0b49e
         for (size_t i = 0; i < time_wave.size(); i++) {
             fullwave[binStart + i] += time_wave[i] * entryIntensity;
         }
