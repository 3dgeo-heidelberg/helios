#include <ScanningDevice.h>
#include <logging.hpp>
#include <maths/EnergyMaths.h>
#include <maths/MathConstants.h>
#include <maths/model/BaseEnergyModel.h>
#include <maths/model/ImprovedEnergyModel.h>
#include <scanner/detector/AbstractDetector.h>
#if DATA_ANALYTICS >= 2
#include <dataanalytics/HDA_GlobalVars.h>
using namespace helios::analytics;
#endif

// ***  CONSTRUCTION / DESTRUCTION  *** //
// ************************************ //
ScanningDevice::ScanningDevice(
  size_t const deviceIndex,
  std::string const id,
  double const beamDiv_rad,
  glm::dvec3 const beamOrigin,
  Rotation const beamOrientation,
  std::list<int> const& pulseFreqs,
  double const pulseLength_ns,
  double const averagePower_w,
  double const beamQuality,
  double const efficiency,
  double const receiverDiameter_m,
  double const atmosphericVisibility_km,
  double const wavelength_m,
  std::shared_ptr<UnivarExprTreeNode<double>> rangeErrExpr)
  : devIdx(deviceIndex)
  , id(id)
  , headRelativeEmitterPosition(beamOrigin)
  , headRelativeEmitterAttitude(beamOrientation)
  , beamDivergence_rad(beamDiv_rad)
  , pulseLength_ns(pulseLength_ns)
  , averagePower_w(averagePower_w)
  , beamQuality(beamQuality)
  , efficiency(efficiency)
  , receiverDiameter_m(receiverDiameter_m)
  , visibility_km(atmosphericVisibility_km)
  , wavelength_m(wavelength_m)
  , supportedPulseFreqs_Hz(pulseFreqs)
  , rangeErrExpr(rangeErrExpr)
{
  configureBeam();
  atmosphericExtinction = calcAtmosphericAttenuation();
  cached_Dr2 = receiverDiameter_m * receiverDiameter_m;
}

ScanningDevice::ScanningDevice(ScanningDevice const& scdev)
{
  this->devIdx = scdev.devIdx;
  this->id = scdev.id;
  this->headRelativeEmitterPosition = scdev.headRelativeEmitterPosition;
  this->headRelativeEmitterAttitude = scdev.headRelativeEmitterAttitude;
  this->beamDivergence_rad = scdev.beamDivergence_rad;
  this->pulseLength_ns = scdev.pulseLength_ns;
  this->averagePower_w = scdev.averagePower_w;
  this->beamQuality = scdev.beamQuality;
  this->efficiency = scdev.efficiency;
  this->receiverDiameter_m = scdev.receiverDiameter_m;
  this->visibility_km = scdev.visibility_km;
  this->wavelength_m = scdev.wavelength_m;
  this->atmosphericExtinction = scdev.atmosphericExtinction;
  this->beamWaistRadius = scdev.beamWaistRadius;
  this->FWF_settings = scdev.FWF_settings;
  this->numRays = scdev.numRays;
  this->supportedPulseFreqs_Hz = scdev.supportedPulseFreqs_Hz;
  this->maxNOR = scdev.maxNOR;
  this->numTimeBins = scdev.numTimeBins;
  this->peakIntensityIndex = scdev.peakIntensityIndex;
  this->time_wave = scdev.time_wave;
  this->rangeErrExpr = scdev.rangeErrExpr;
  this->state_currentPulseNumber = scdev.state_currentPulseNumber;
  this->state_lastPulseWasHit = scdev.state_lastPulseWasHit;
  this->cached_Dr2 = scdev.cached_Dr2;
  this->cached_Bt2 = scdev.cached_Bt2;

  if (scdev.scannerHead == nullptr)
    this->scannerHead = nullptr;
  else
    this->scannerHead = std::make_shared<ScannerHead>(*scdev.scannerHead);
  if (scdev.beamDeflector == nullptr)
    this->beamDeflector = nullptr;
  else
    this->beamDeflector = scdev.beamDeflector->clone();
  if (scdev.detector == nullptr)
    this->detector = nullptr;
  else
    this->detector = scdev.detector->clone();
}

// ***  M E T H O D S  *** //
// *********************** //
<<<<<<< HEAD
void ScanningDevice::prepareSimulation(bool const legacyEnergyModel){
    // Clear cached data (required when running multiple times)
    cached_subrayDivergenceAngle_rad.clear();
    cached_subrayRotation.clear();
    cached_subrayRadiusStep.clear();

    // Elliptical footprint discrete method
    int const beamSampleQuality = FWF_settings.beamSampleQuality;
    double const radiusStep_rad = beamDivergence_rad/beamSampleQuality;

    // Outer loop over radius steps from beam center to outer edge
    for (int radiusStep = 0; radiusStep < beamSampleQuality; radiusStep++){
        double const subrayDivergenceAngle_rad = radiusStep * radiusStep_rad;
        cached_subrayDivergenceAngle_rad.push_back(
            subrayDivergenceAngle_rad
        );

        // Rotate subbeam into divergence step (towards outer rim of the beam cone):
        Rotation r1 = Rotation(Directions::right, subrayDivergenceAngle_rad);

        // Calculate circle step width:
        int circleSteps = (int)(PI_2 * radiusStep);

        // Make sure that central ray is not skipped:
        if (circleSteps == 0) {
            circleSteps = 1;
        }

        double const circleStep_rad = PI_2 / circleSteps;

        // # Loop over sub-rays along the circle
        for (int circleStep = 0; circleStep < circleSteps; circleStep++){
            // Rotate around the circle
            Rotation r2 = Rotation(
                Directions::forward, circleStep_rad * circleStep
            );
            r2 = r2.applyTo(r1);
            // Cache subray generation data
            cached_subrayRotation.push_back(r2);
            cached_subrayRadiusStep.push_back(radiusStep);
        }
    }
=======
void
ScanningDevice::prepareSimulation(bool const legacyEnergyModel)
{
  // Elliptical footprint discrete method
  int const beamSampleQuality = FWF_settings.beamSampleQuality;
  double const radiusStep_rad = beamDivergence_rad / beamSampleQuality;

  // Outer loop over radius steps from beam center to outer edge
  for (int radiusStep = 0; radiusStep < beamSampleQuality; radiusStep++) {
    double const subrayDivergenceAngle_rad = radiusStep * radiusStep_rad;
    cached_subrayDivergenceAngle_rad.push_back(subrayDivergenceAngle_rad);

    // Rotate subbeam into divergence step (towards outer rim of the beam cone):
    Rotation r1 = Rotation(Directions::right, subrayDivergenceAngle_rad);
>>>>>>> c3c5f760

    // Calculate circle step width:
    int circleSteps = (int)(PI_2 * radiusStep);

    // Make sure that central ray is not skipped:
    if (circleSteps == 0) {
      circleSteps = 1;
    }

    double const circleStep_rad = PI_2 / circleSteps;

    // # Loop over sub-rays along the circle
    for (int circleStep = 0; circleStep < circleSteps; circleStep++) {
      // Rotate around the circle
      Rotation r2 = Rotation(Directions::forward, circleStep_rad * circleStep);
      r2 = r2.applyTo(r1);
      // Cache subray generation data
      cached_subrayRotation.push_back(r2);
      cached_subrayRadiusStep.push_back(radiusStep);
    }
  }

  // Prepare energy model
  if (legacyEnergyModel) {
    energyModel = std::make_shared<BaseEnergyModel>(*this);
  } else {
    energyModel = std::make_shared<ImprovedEnergyModel>(*this);
  }
}

void
ScanningDevice::configureBeam()
{
  cached_Bt2 = beamDivergence_rad * beamDivergence_rad;
  beamWaistRadius = (beamQuality * wavelength_m) / (M_PI * beamDivergence_rad);
}

// Simulate energy loss from aerial particles (Carlsson et al., 2001)
// Three-dimensional laser radar modelling (Ove Steinvall, Tomas Carlsson) ?
double
ScanningDevice::calcAtmosphericAttenuation() const
{
  double q;
  double const lambda = wavelength_m * 1e9;
  double const Vm = visibility_km;

  if (lambda < 500 && lambda > 2000) {
    // Do nothing if wavelength is outside range, approximation will be bad
    return 0;
  }

  if (Vm > 50)
    q = 1.6;
  else if (Vm > 6 && Vm < 50)
    q = 1.3;
  else
    q = 0.585 * pow(Vm, 0.33);

  return (3.91 / Vm) * pow((lambda / 0.55), -q);
}

void
ScanningDevice::calcRaysNumber()
{
  // Count circle steps
  int count = 1;
  for (int radiusStep = 0; radiusStep < FWF_settings.beamSampleQuality;
       radiusStep++) {
    int circleSteps = (int)(2 * M_PI) * radiusStep;
    count += circleSteps;
  }

  // Update number of rays
  numRays = count;
  std::stringstream ss;
  ss << "Number of subsampling rays (" << id << "): " << numRays;
  logging::INFO(ss.str());
}

void
ScanningDevice::doSimStep(
  unsigned int legIndex,
  double const currentGpsTime,
  int const simFreq_Hz,
  bool const isActive,
  glm::dvec3 const& platformPosition,
  Rotation const& platformAttitude,
  std::function<void(glm::dvec3&, Rotation&)> handleSimStepNoise,
  std::function<void(SimulatedPulse const& sp)> handlePulseComputation)
{
  // Do what must be done whether active or not
  // ------------------------------------------//
  // Update head attitude (we do this even when the scanner is inactive):
  scannerHead->doSimStep(simFreq_Hz);

  // Stop if not active
  // -------------------//
  if (!isActive)
    return;

  // Do what active scanner does
  // ----------------------------//
  // Update beam deflector attitude:
  beamDeflector->doSimStep();
  // Check last pulse
  if (!beamDeflector->lastPulseLeftDevice())
    return;
  // Pulse counter
  ++state_currentPulseNumber;
  // Calculate absolute beam originWaypoint:
  glm::dvec3 absoluteBeamOrigin =
    platformPosition + headRelativeEmitterPosition;
  // Calculate absolute beam attitude:
  Rotation absoluteBeamAttitude = calcAbsoluteBeamAttitude(platformAttitude);
  // Handle noise
  handleSimStepNoise(absoluteBeamOrigin, absoluteBeamAttitude);
  // Handle pulse computation
  if (hasMechanicalError()) { // Simulated pulse with mechanical error
    Rotation exactAbsoluteBeamAttitude =
      calcExactAbsoluteBeamAttitude(platformAttitude);
    double const mechanicalRangeError =
      hasMechanicalRangeErrorExpression() ? evalRangeErrorExpression() : 0.0;
    handlePulseComputation(SimulatedPulse(absoluteBeamOrigin,
                                          absoluteBeamAttitude,
                                          exactAbsoluteBeamAttitude,
                                          mechanicalRangeError,
                                          currentGpsTime,
                                          legIndex,
                                          state_currentPulseNumber,
                                          devIdx));
  } else { // Simulated pulse with NO mechanical error
    handlePulseComputation(SimulatedPulse(absoluteBeamOrigin,
                                          absoluteBeamAttitude,
                                          currentGpsTime,
                                          legIndex,
                                          state_currentPulseNumber,
                                          devIdx));
  }
}

Rotation
ScanningDevice::calcAbsoluteBeamAttitude(Rotation const& platformAttitude)
{
  Rotation mountRelativeEmitterAttitude =
    scannerHead->getMountRelativeAttitude().applyTo(
      headRelativeEmitterAttitude);
  return platformAttitude.applyTo(mountRelativeEmitterAttitude)
    .applyTo(beamDeflector->getEmitterRelativeAttitude());
}

Rotation
ScanningDevice::calcExactAbsoluteBeamAttitude(Rotation const& platformAttitude)
{
  Rotation exactMountRelativeEmitterAttitude =
    scannerHead->getExactMountRelativeAttitude().applyTo(
      headRelativeEmitterAttitude);
  return platformAttitude.applyTo(exactMountRelativeEmitterAttitude)
    .applyTo(beamDeflector->getExactEmitterRelativeAttitude());
}

void
ScanningDevice::computeSubrays(
  std::function<void(Rotation const& subrayRotation,
                     int const sburayRadiusStep,
                     NoiseSource<double>& intersectionHandlingNoiseSource,
                     std::map<double, double>& reflections,
                     vector<RaySceneIntersection>& intersects
#if DATA_ANALYTICS >= 2
                     ,
                     bool& subrayHit,
                     std::vector<double>& subraySimRecord
#endif
                     )> handleSubray,
  NoiseSource<double>& intersectionHandlingNoiseSource,
  std::map<double, double>& reflections,
  std::vector<RaySceneIntersection>& intersects
#if DATA_ANALYTICS >= 2
  ,
  std::shared_ptr<HDA_PulseRecorder> pulseRecorder
#endif
)
{
  size_t const numSubrays = cached_subrayRotation.size();
  for (size_t i = 0; i < numSubrays; ++i) {
#if DATA_ANALYTICS >= 2
    bool subrayHit;
    std::vector<double> subraySimRecord(
      14, std::numeric_limits<double>::quiet_NaN());
#endif
    handleSubray(cached_subrayRotation[i],
                 cached_subrayRadiusStep[i],
                 intersectionHandlingNoiseSource,
                 reflections,
                 intersects
#if DATA_ANALYTICS >= 2
                 ,
                 subrayHit,
                 subraySimRecord
#endif
    );
#if DATA_ANALYTICS >= 2
    HDA_GV.incrementGeneratedSubraysCount();
    subraySimRecord[0] = (double)subrayHit;
    subraySimRecord[1] = cached_subrayDivergenceAngle_rad[i];
    pulseRecorder->recordSubraySimulation(subraySimRecord);
#endif
  }
}

bool
ScanningDevice::initializeFullWaveform(double const minHitDist_m,
                                       double const maxHitDist_m,
                                       double& minHitTime_ns,
                                       double& maxHitTime_ns,
                                       double& nsPerBin,
                                       double& distanceThreshold,
                                       int& peakIntensityIndex,
                                       int& numFullwaveBins)
{
  // Calc time at minimum and maximum distance
  // (i.e. total beam time in fwf signal)
  nsPerBin = FWF_settings.binSize_ns;
  peakIntensityIndex = this->peakIntensityIndex;
  double const peakFactor = peakIntensityIndex * nsPerBin;
  // Time until first maximum minus rising flank
  minHitTime_ns = minHitDist_m / SPEEDofLIGHT_mPerNanosec - peakFactor;
  // Time until last maximum time for signal decay with 1 bin for buffer
  maxHitTime_ns = maxHitDist_m / SPEEDofLIGHT_mPerNanosec + pulseLength_ns -
                  peakFactor + nsPerBin; // 1 bin for buffer

  // Calc ranges and threshold
  double hitTimeDelta_ns = maxHitTime_ns - minHitTime_ns;
  double const maxFullwaveRange_ns = FWF_settings.maxFullwaveRange_ns;
  distanceThreshold = maxHitDist_m;
  if (maxFullwaveRange_ns > 0.0 && hitTimeDelta_ns > maxFullwaveRange_ns) {
    hitTimeDelta_ns = maxFullwaveRange_ns;
    maxHitTime_ns = minHitTime_ns + maxFullwaveRange_ns;
    distanceThreshold = SPEEDofLIGHT_mPerNanosec * maxFullwaveRange_ns;
  }

  // Check if full wave is possible
  if ((detector->cfg_device_rangeMin_m / SPEEDofLIGHT_mPerNanosec) >
      minHitTime_ns) {
    return false;
  }

  // Compute fullwave variables
  numFullwaveBins = ((int)std::ceil(maxHitTime_ns / nsPerBin)) -
                    ((int)ceil(minHitTime_ns / nsPerBin));

  // update maxHitTime to fit the discretized fullwave bins
  // minus 1 is necessary as the minimum is in bin #0
  maxHitTime_ns = minHitTime_ns + (numFullwaveBins - 1) * nsPerBin;

  return true;
}

double
ScanningDevice::calcIntensity(
  double const incidenceAngle,
  double const targetRange,
  Material const& mat,
  int const subrayRadiusStep
#if DATA_ANALYTICS >= 2
  ,
  std::vector<std::vector<double>>& calcIntensityRecords
#endif
) const
{
  return energyModel->computeIntensity(incidenceAngle,
                                       targetRange,
                                       mat,
                                       subrayRadiusStep
#if DATA_ANALYTICS >= 2
                                       ,
                                       calcIntensityRecords
#endif
  );
}
double
ScanningDevice::calcIntensity(double const targetRange,
                              double const sigma,
                              int const subrayRadiusStep) const
{
  return EnergyMaths::calcReceivedPower(
           averagePower_w,
           wavelength_m,
           targetRange,
           detector->cfg_device_rangeMin_m,
           targetRange *
             std::sin(cached_subrayDivergenceAngle_rad[subrayRadiusStep]),
           beamWaistRadius,
           cached_Dr2,
           cached_Bt2,
           efficiency,
           atmosphericExtinction,
           sigma) *
         1000000000.0;
}

// ***  GETTERs and SETTERs  *** //
// ***************************** //
void
ScanningDevice::setLastPulseWasHit(bool const value)
{
  if (value == state_lastPulseWasHit)
    return;
  // TODO see
  // https://www.codeproject.com/Articles/12362/A-quot-synchronized-quot-statement-for-C-like-in-J
  state_lastPulseWasHit = value;
}<|MERGE_RESOLUTION|>--- conflicted
+++ resolved
@@ -92,53 +92,14 @@
 
 // ***  M E T H O D S  *** //
 // *********************** //
-<<<<<<< HEAD
-void ScanningDevice::prepareSimulation(bool const legacyEnergyModel){
-    // Clear cached data (required when running multiple times)
-    cached_subrayDivergenceAngle_rad.clear();
-    cached_subrayRotation.clear();
-    cached_subrayRadiusStep.clear();
-
-    // Elliptical footprint discrete method
-    int const beamSampleQuality = FWF_settings.beamSampleQuality;
-    double const radiusStep_rad = beamDivergence_rad/beamSampleQuality;
-
-    // Outer loop over radius steps from beam center to outer edge
-    for (int radiusStep = 0; radiusStep < beamSampleQuality; radiusStep++){
-        double const subrayDivergenceAngle_rad = radiusStep * radiusStep_rad;
-        cached_subrayDivergenceAngle_rad.push_back(
-            subrayDivergenceAngle_rad
-        );
-
-        // Rotate subbeam into divergence step (towards outer rim of the beam cone):
-        Rotation r1 = Rotation(Directions::right, subrayDivergenceAngle_rad);
-
-        // Calculate circle step width:
-        int circleSteps = (int)(PI_2 * radiusStep);
-
-        // Make sure that central ray is not skipped:
-        if (circleSteps == 0) {
-            circleSteps = 1;
-        }
-
-        double const circleStep_rad = PI_2 / circleSteps;
-
-        // # Loop over sub-rays along the circle
-        for (int circleStep = 0; circleStep < circleSteps; circleStep++){
-            // Rotate around the circle
-            Rotation r2 = Rotation(
-                Directions::forward, circleStep_rad * circleStep
-            );
-            r2 = r2.applyTo(r1);
-            // Cache subray generation data
-            cached_subrayRotation.push_back(r2);
-            cached_subrayRadiusStep.push_back(radiusStep);
-        }
-    }
-=======
 void
 ScanningDevice::prepareSimulation(bool const legacyEnergyModel)
 {
+  // Clear cached data (required when running multiple times)
+  cached_subrayDivergenceAngle_rad.clear();
+  cached_subrayRotation.clear();
+  cached_subrayRadiusStep.clear();
+
   // Elliptical footprint discrete method
   int const beamSampleQuality = FWF_settings.beamSampleQuality;
   double const radiusStep_rad = beamDivergence_rad / beamSampleQuality;
@@ -150,7 +111,6 @@
 
     // Rotate subbeam into divergence step (towards outer rim of the beam cone):
     Rotation r1 = Rotation(Directions::right, subrayDivergenceAngle_rad);
->>>>>>> c3c5f760
 
     // Calculate circle step width:
     int circleSteps = (int)(PI_2 * radiusStep);
