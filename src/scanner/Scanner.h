#pragma once

#include <memory>

#include <AbstractBeamDeflector.h>
#include <Asset.h>
#include <ScannerHead.h>
#include <ScanningDevice.h>
class AbstractDetector;
#include <FWFSettings.h>
#include <Platform.h>
#include <RandomnessGenerator.h>
#include <UniformNoiseSource.h>
#include <maths/Directions.h>
#include <maths/Rotation.h>
#include <scanner/Measurement.h>
#include <scanner/ScanningPulseProcess.h>
#include <scanner/Trajectory.h>
#include <scanner/detector/PulseTaskDropper.h>
#include <scanner/detector/PulseThreadPoolInterface.h>
namespace helios {
namespace filems {
class FMSFacade;
}
}

/**
 * @brief Class representing a scanner asset
 */
class Scanner : public Asset
{
protected:
  // ***  ATTRIBUTES  *** //
  // ******************** //
  /**
   * @brief The scanner's identifier
   */
  std::string id = "SCANNER-ID";
  /**
   * @brief Flag specifying if write waveform (true) or not (false)
   */
  bool writeWaveform = false;
  /**
   * @brief Flag specifying if write pulse (true) or not (false)
   */
  bool writePulse = false;
  /**
   * @brief Flag specifying if calculate echo width (true) or not (false)
   */
  bool calcEchowidth = false;
  /**
   * @brief Flag specifying if compute full wave noise (true) or not (false)
   */
  bool fullWaveNoise = false;
  /**
   * @brief Flag specifying if disable platform noise (true) or not (false)
   */
  bool platformNoiseDisabled = false;
  /**
   * @brief Flag specifying if use fixed incidence angle (true)
   * or not (false)
   */
  bool fixedIncidenceAngle = false;

  /**
   * @brief Pulse frequency (hertz)
   */
  int cfg_setting_pulseFreq_Hz = 0;

  // State variables:
  /**
   * @brief Flag specifying if scanner is active (true) or not (false)
   *
   * When a scanner is not active, it is not sensing
   */
  bool state_isActive = true;

public:
  /**
   * @brief The scanning pulse process used by the scanner
   * @see ScanningPulseProcess
   */
  std::unique_ptr<ScanningPulseProcess> spp = nullptr;
  /**
   * @brief Main facade to file management system
   */
  std::shared_ptr<helios::filems::FMSFacade> fms;
  /**
   * @brief Platform carrying the scanner
   * @see Platform
   */
  std::shared_ptr<Platform> platform;
  /**
   * @brief Historical vector of all output paths where scanner measurements
   *  were written
   *
   * It can be nullptr when no historical tracking of all output paths is
   *  requested
   */
  std::shared_ptr<std::vector<std::string>> allOutputPaths = nullptr;
  /**
   * @brief Historical vector of all measurements performed by the scanner
   *
   * It can be nullptr when no historical tracking of all measurements is
   * requested
   */
  std::shared_ptr<std::vector<Measurement>> allMeasurements = nullptr;
  /**
   * @brief Historical vector of all trajectory points recorded by the
   * scanner
   *
   * It can be nullptr when no historical tracking of trajectory is requested
   */
  std::shared_ptr<std::vector<Trajectory>> allTrajectories = nullptr;
  /**
   * @brief Mutex to handle concurrent access to historical vector of all
   * measurements and historical vector of all trajectory points
   *
   * @see Scanner::allMeasurements
   * @see Scanner::alTrajectories
   */
  std::shared_ptr<std::mutex> allMeasurementsMutex = nullptr;
  /**
   * @brief Vector of measurements performed by the scanner at current cycle
   *
   * It can be nullptr when no tracking of measurements by cycle is requested
   */
  std::shared_ptr<std::vector<Measurement>> cycleMeasurements = nullptr;
  /**
   * @brief Vector of trajectory points recorded by the scanner
   *
   * It can be nullptr when no tracking of trajectory points by cycle is
   * requested
   */
  std::shared_ptr<std::vector<Trajectory>> cycleTrajectories = nullptr;
  /**
   * @brief Mutex to handle concurrent access to vector of measurements and
   * vector of trajectory points by cycle
   *
   * @see Scanner::cycleMeasurements
   * @see Scanner::cycleTrajectories
   */
  std::shared_ptr<std::mutex> cycleMeasurementsMutex = nullptr;

  // Trajectory output processing interval
  /**
   * @brief Time interval between record of trajectory points. When it is
   * exactly 0, then no trajectory points will be recorded.
   *
   * NOTICE that it is given in nanoseconds, while the trajectoryTimeInterval
   *  in the ScannerSettings class is given in seconds, as the user argument
   *  itself
   * @see ScannerSettings::trajectoryTimeInterval
   */
  double trajectoryTimeInterval_ns = 0.0;
  /**
   * @brief GPS time (nanoseconds) corresponding to last recorded trajectory
   * point
   */
  double lastTrajectoryTime;

  // Randomness generators for single thread mode only
  /**
   * @brief First randomness generator for single thread mode
   */
  std::shared_ptr<RandomnessGenerator<double>> randGen1 = nullptr;
  /**
   * @brief Second randomness generator for single thread mode
   */
  std::shared_ptr<RandomnessGenerator<double>> randGen2 = nullptr;
  /**
   * @brief Uniform noise source for single thread mode
   */
  std::shared_ptr<UniformNoiseSource<double>> intersectionHandlingNoiseSource =
    nullptr;

public:
  // ***  CONSTRUCTION / DESTRUCTION  *** //
  // ************************************ //
  /**
   * @brief Scanner constructor
   * @param pulseFreqs List of supported pulse frequencies (hertz)
   * @see Scanner::id
   * @see Scanner::writeWaveform
   * @see Scanner::calcEchowidth
   * @see Scanner::fullWaveNoise
   * @see Scanner::platformNoiseDisabled
   */
  Scanner(std::string const id,
          std::list<int> const& pulseFreqs,
          bool const writeWaveform = false,
          bool const writePulse = false,
          bool const calcEchowidth = false,
          bool const fullWaveNoise = false,
          bool const platformNoiseDisabled = false);
  /**
   * @brief Copy constructor for the Scanner
   * @param scanner The scanner to be copied
   */
  Scanner(Scanner& scanner);
  ~Scanner() override = default;

  // ***   C L O N E   *** //
  // ********************* //
  /**
   * @brief Make a clone of this scanner
   * @return Shared pointer pointing to the clone of this scanner
   */
  virtual std::shared_ptr<Scanner> clone() = 0;

protected:
  /**
   * @brief Assist the clone method by means of handling cloning of
   *  attributes from this scanner to the new one (sc)
   * @param sc The scanner which attributes must be assigned as clones of
   *  the caller scanner (this)
   */
  virtual void _clone(Scanner& sc) const;

<<<<<<< HEAD
    // ***  M E T H O D S  *** //
    // *********************** //
    /**
     * @brief Prepare the scanner to deal with the simulation.
     */
    virtual void prepareSimulation(bool const legacyEnergyModel=0) = 0;
    /**
     * @brief Initialize randomness generators and noise sources that are
     *  necessary for sequential pulse computations
     */
    void initializeSequentialGenerators();
    /**
     * @brief Build the scanning pulse process to be used by the scanner
     *  during simulation
     * @param dropper Simulation's task dropper
     * @param pool Simulation's thread pool
     * @return Built scanning pulse process
     * @see Simulation::parallelizationStrategy
     * @see Simulation::taskDropper
     * @see Simulation::threadPool
     */
    void buildScanningPulseProcess(
        int const parallelizationStrategy,
        PulseTaskDropper &dropper,
        std::shared_ptr<PulseThreadPoolInterface> pool
    );
    /**
     * @brief Apply scanner settings
     * @param settings Scanner settings to be applied
     * @param idx The index of the scanning device to which scanner settings
     *  must be applied
     * @see ScannerSettings
     */
    virtual void applySettings(
        std::shared_ptr<ScannerSettings> settings, size_t const idx
    ) = 0;
    /**
     * @brief Non index version of the
     *  Scanner::applySettings(std::shared_ptr<ScannerSettings>) method
     * @see Scanner::applySettings(std::shared_ptr<ScannerSettings>)
     */
    inline void applySettings(std::shared_ptr<ScannerSettings> settings)
    {applySettings(settings, 0);}
    /**
	 * @brief Retrieve current scanner settings and build a new ScannerSettings
	 *  object with them
     * @param idx The index of the scanning device which scanning settings must
     *  be retrieved
	 * @return Newly created ScannerSettings object with current scanner
	 *  settings
	 */
    virtual std::shared_ptr<ScannerSettings> retrieveCurrentSettings(
        size_t const idx
    );
    /**
     * @brief Non index version of the
     *  Scanner::retrieveCurrentSettings(size_t const) method
     * @see Scanner::retrieveCurrentSettings(size_t const)
     */
    std::shared_ptr<ScannerSettings> retrieveCurrentSettings()
    {return retrieveCurrentSettings(0);}
    /**
	 * @brief Apply full wave form settings
	 * @param settings Full wave form settings to be applied
     * @param idx The index of the scanning device which Full WaveForm settings
     *  must be updated
	 * @see FWFSettings
	 */
    virtual void applySettingsFWF(FWFSettings settings, size_t const idx);
    /**
     * @brief Non index version of the
     *  Scanner::applySettingsFWF(FWFSettings, size_t const) method
     * @see Scanner::applySettingsFWF(FWFSettings, size_t const)
     */
    inline void applySettingsFWF(FWFSettings settings)
    {applySettingsFWF(settings, 0);}
    /**
	 * @brief Perform computations for current simulation step
	 * @param legIndex Index of current leg
	 * @param currentGpsTime GPS time of current pulse
	 */
    virtual void doSimStep(
        unsigned int legIndex,
        double const currentGpsTime
    ) = 0;
    /**
	 * @brief Build a string representation of the scanner
	 * @return String representing the scanner
	 */
    std::string toString();
    /**
	 * @brief Compute the number of rays depending on beam sample quality for
     *  the scanning device
	 */
    virtual void calcRaysNumber(size_t const idx) = 0;
    /**calcAbsoluteBeamAttitude
     * @brief Non index version of the Scanner::calcRaysNumber(size_t const)
     *  method
     * @see Scanner::calcRaysNumber(size_t const)
     */
    inline void calcRaysNumber() {calcRaysNumber(0);}
    /**
     * @brief Prepare wave discretization
     * @see Scanner::numTimeBins
     * @see Scanner::time_wave
     * @see Scanner::peakIntensityIndex
     */
    virtual void prepareDiscretization(size_t const idx) = 0;
    /**
     * @brief Non index version of the Scanner::prepareDiscretization method
     * @see Scanner::prepareDiscretization(size_t const)
     */
    inline void prepareDiscretization() {this->prepareDiscretization(0);}
    /**
     * @brief Compute the footprint radius \f$f_{r}\f$
     *
     * \f[
     *  f_{r} = \sqrt{\frac{f_{a}}{\pi}}
     * \f]
     *
     * @param distance Distance \f$d\f$
     * @return Footprint radius \f$f_{r}\f$
     * @see Scanner::calcFootprintArea
     */
    double calcFootprintRadius(double const distance, size_t const idx);
    /**
     * @see ScanningDevice::calcAtmosphericAttenuation
     */
    virtual double calcAtmosphericAttenuation(size_t const idx) const = 0;
    /**
     * @brief Non index version of Scanner::calcAtmosphericAttenuation
     * @see Scanner::calcAtmosphericAttenuation(size_t const)
     */
    inline double calcAtmosphericAttenuation() const
    {return calcAtmosphericAttenuation(0);}
    /**
     * @brief Compute the absolute beam attitude considering the mount relative
     * attitude and the deflector relative attitude
     * @see ScannerHead::getMountRelativeAttitude
     * @see AbstractBeamDeflector::getEmitterRelativeAttitude
     */
    virtual Rotation calcAbsoluteBeamAttitude(size_t const idx) = 0;
    /**
     * @brief Non index version of the Scanner::calcAbsoluteBeamAttitude
     *  function
     * @see Scanner::calcAbsoluteBeamAttitude(size_t const)
     */
    inline Rotation calcAbsoluteBeamAttitude()
    {return calcAbsoluteBeamAttitude(0);}
=======
public:
  // ***  M E T H O D S  *** //
  // *********************** //
  /**
   * @brief Prepare the scanner to deal with the simulation.
   */
  virtual void prepareSimulation(bool const legacyEnergyModel = 0) = 0;
  /**
   * @brief Initialize randomness generators and noise sources that are
   *  necessary for sequential pulse computations
   */
  void initializeSequentialGenerators();
  /**
   * @brief Build the scanning pulse process to be used by the scanner
   *  during simulation
   * @param dropper Simulation's task dropper
   * @param pool Simulation's thread pool
   * @return Built scanning pulse process
   * @see Simulation::parallelizationStrategy
   * @see Simulation::taskDropper
   * @see Simulation::threadPool
   */
  void buildScanningPulseProcess(
    int const parallelizationStrategy,
    PulseTaskDropper& dropper,
    std::shared_ptr<PulseThreadPoolInterface> pool);
  /**
   * @brief Apply scanner settings
   * @param settings Scanner settings to be applied
   * @param idx The index of the scanning device to which scanner settings
   *  must be applied
   * @see ScannerSettings
   */
  virtual void applySettings(std::shared_ptr<ScannerSettings> settings,
                             size_t const idx) = 0;
  /**
   * @brief Non index version of the
   *  Scanner::applySettings(std::shared_ptr<ScannerSettings>) method
   * @see Scanner::applySettings(std::shared_ptr<ScannerSettings>)
   */
  inline void applySettings(std::shared_ptr<ScannerSettings> settings)
  {
    applySettings(settings, 0);
  }
  /**
   * @brief Retrieve current scanner settings and build a new ScannerSettings
   *  object with them
   * @param idx The index of the scanning device which scanning settings must
   *  be retrieved
   * @return Newly created ScannerSettings object with current scanner
   *  settings
   */
  virtual std::shared_ptr<ScannerSettings> retrieveCurrentSettings(
    size_t const idx);
  /**
   * @brief Non index version of the
   *  Scanner::retrieveCurrentSettings(size_t const) method
   * @see Scanner::retrieveCurrentSettings(size_t const)
   */
  std::shared_ptr<ScannerSettings> retrieveCurrentSettings()
  {
    return retrieveCurrentSettings(0);
  }
  /**
   * @brief Apply full wave form settings
   * @param settings Full wave form settings to be applied
   * @param idx The index of the scanning device which Full WaveForm settings
   *  must be updated
   * @see FWFSettings
   */
  virtual void applySettingsFWF(FWFSettings settings, size_t const idx);
  /**
   * @brief Non index version of the
   *  Scanner::applySettingsFWF(FWFSettings, size_t const) method
   * @see Scanner::applySettingsFWF(FWFSettings, size_t const)
   */
  inline void applySettingsFWF(FWFSettings settings)
  {
    applySettingsFWF(settings, 0);
  }
  /**
   * @brief Perform computations for current simulation step
   * @param legIndex Index of current leg
   * @param currentGpsTime GPS time of current pulse
   */
  virtual void doSimStep(unsigned int legIndex,
                         double const currentGpsTime) = 0;
  /**
   * @brief Build a string representation of the scanner
   * @return String representing the scanner
   */
  std::string toString();
  /**
   * @brief Compute the number of rays depending on beam sample quality for
   *  the scanning device
   */
  virtual void calcRaysNumber(size_t const idx) = 0;
  /**
   * @brief Non index version of the Scanner::calcRaysNumber(size_t const)
   *  method
   * @see Scanner::calcRaysNumber(size_t const)
   */
  inline void calcRaysNumber() { calcRaysNumber(0); }
  /**
   * @brief Prepare wave discretization
   * @see Scanner::numTimeBins
   * @see Scanner::time_wave
   * @see Scanner::peakIntensityIndex
   */
  virtual void prepareDiscretization(size_t const idx) = 0;
  /**
   * @brief Non index version of the Scanner::prepareDiscretization method
   * @see Scanner::prepareDiscretization(size_t const)
   */
  inline void prepareDiscretization() { this->prepareDiscretization(0); }
  /**
   * @brief Compute the footprint radius \f$f_{r}\f$
   *
   * \f[
   *  f_{r} = \sqrt{\frac{f_{a}}{\pi}}
   * \f]
   *
   * @param distance Distance \f$d\f$
   * @return Footprint radius \f$f_{r}\f$
   * @see Scanner::calcFootprintArea
   */
  double calcFootprintRadius(double const distance, size_t const idx);
  /**
   * @see ScanningDevice::calcAtmosphericAttenuation
   */
  virtual double calcAtmosphericAttenuation(size_t const idx) const = 0;
  /**
   * @brief Non index version of Scanner::calcAtmosphericAttenuation
   * @see Scanner::calcAtmosphericAttenuation(size_t const)
   */
  inline double calcAtmosphericAttenuation() const
  {
    return calcAtmosphericAttenuation(0);
  }
  /**
   * @brief Compute the absolute beam attitude considering the mount relative
   * attitude and the deflector relative attitude
   * @see ScannerHead::getMountRelativeAttitude
   * @see AbstractBeamDeflector::getEmitterRelativeAttitude
   */
  virtual Rotation calcAbsoluteBeamAttitude(size_t const idx) = 0;
  /**
   * @brief Non index version of the Scanner::calcAbsoluteBeamAttitude
   *  function
   * @see Scanner::calcAbsoluteBeamAttitude(size_t const)
   */
  inline Rotation calcAbsoluteBeamAttitude()
  {
    return calcAbsoluteBeamAttitude(0);
  }
>>>>>>> c3c5f760

  /**
   * @brief Check if given number of return (nor) is inside
   *  expected boundaries.
   * If scanner maxNOR is 0 or nor is less than maxNOR, then the check
   *  is passed (true is returned). Otherwise, it is not passed (false is
   *  returned).
   * @param nor Current number of return
   * @return True if the check is passed, false otherwise
   * @see ScanningDevice::maxNOR
   */
  virtual bool checkMaxNOR(int const nor, size_t const idx) = 0;
  /**
   * @brief Non index version of
   *  Scanner::checkMaxNOR(int const, size_t const) method
   * @see Scanner::checkMaxNOR(int const, size_t const)
   */
  inline bool checkMaxNOR(int const nor) { return checkMaxNOR(nor, 0); }
  /**
   * @brief Perform ray casting to find intersections
   * @param[in] handleSubray The function where computed subrays must be
   *  delegated to
   * @param[out] reflections Where reflections must be stored when a hit is
   *  registered
   * @param[out] intersects Where intersections must be stored when a hit is
   *  registered
   * @param[in] idx The index of the scanning device
   * @see FullWaveformPulseRunnable::computeSubrays
   * @see FullWaveformPulseRunnable::handleSubray
   * @see ScanningDevice::computeSubrays
   */
  virtual void computeSubrays(
    std::function<void(Rotation const& subrayRotation,
                       int const subrayRadiusStep,
                       NoiseSource<double>& intersectionHandlingNoiseSource,
                       std::map<double, double>& reflections,
                       vector<RaySceneIntersection>& intersects
#if DATA_ANALYTICS >= 2
                       ,
                       bool& subrayHit,
                       std::vector<double>& subraySimRecord
#endif
                       )> handleSubray,
    NoiseSource<double>& intersectionHandlingNoiseSource,
    std::map<double, double>& reflections,
    vector<RaySceneIntersection>& intersects,
    size_t const idx
#if DATA_ANALYTICS >= 2
    ,
    std::shared_ptr<HDA_PulseRecorder> pulseRecorder
#endif
    ) = 0;

  /**
   * @brief Initialize full waveform
   * While the vector is not strictly initialized in this function,
   * necessary variables are computed here.
   * @param[out] nsPerBin The size of each bin in nano seconds
   * @param[out] distanceThreshold Limit distance threshold
   * @param[out] peakIntensityIndex Index of intensity peak
   * @param[out] numFullwaveBins How many bins are necessary to discretize
   *  the full waveform
   * @param[in] idx The index of the scanning device
   * @return True if it is possible to initialize the full waveform,
   * false otherwise.
   * @see FullWaveformPulseRunnable::initializeFullWaveform
   * @see FullWaveformPulseRunnable::digestIntersections
   * @see ScanningDevice::initializeFullWaveform
   */
  virtual bool initializeFullWaveform(double const minHitDist_m,
                                      double const maxHitDist_m,
                                      double& minHitTime_ns,
                                      double& maxHitTime_ns,
                                      double& nsPerBin,
                                      double& distanceThreshold,
                                      int& peakIntensityIndex,
                                      int& numFullwaveBins,
                                      size_t const idx) = 0;

  /**
   * @brief Handle to which scanning device request the intensity computation
   * @param idx The index of the scanning device that must compute the
   *  intensity
   * @see ScanningDevice::calcIntensity
   */
  virtual double calcIntensity(
    double const incidenceAngle,
    double const targetRange,
    Material const& mat,
    int const subrayRadiusStep,
    size_t const idx
#if DATA_ANALYTICS >= 2
    ,
    std::vector<std::vector<double>>& calcIntensityRecords
#endif
  ) const = 0;
  /**
   * @brief Handle to which scanning device request the intensity computation
   * @param idx The index of the scanning device that must compute the
   *  intensity
   * @see ScanningDevice::calcIntensity
   */
  virtual double calcIntensity(double const targetRange,
                               double const sigma,
                               int const subrayRadiusStep,
                               size_t const idx) const = 0;

  // ***  SIM STEP UTILS  *** //
  // ************************ //
  /**
   * @brief Handle position and attitude noise
   * @param absoluteBeamOrigin Beam origin (position) to add noise to if
   * requested
   * @param absoluteBeamAttitude Beam attitude to add noise to if requested
   */
  void handleSimStepNoise(glm::dvec3& absoluteBeamOrigin,
                          Rotation& absoluteBeamAttitude);
  /**
   * @brief Exposes ScanningPulseProcess:onLegComplete method of the
   *  scanning pulse process defining this scanner
   */
  virtual void onLegComplete() { spp->onLegComplete(); }
  /**
   * @brief Exposes ScanningPulseProcess::onSimulationFinished method of the
   *  scanning pulse process defining this scanner
   */
  void inline onSimulationFinished() { spp->onSimulationFinished(); }
  /**
   * @brief Handle trajectory output whatever it is to output file, to
   * all trajectories vector or to cycle trajectories vector
   * @param currentGpsTime Current GPS time (nanoseconds)
   * @see Scanner::allTrajectories
   * @see Scanner::cycleTrajectories
   */
  void handleTrajectoryOutput(double const currentGpsTime);
  /**
   * @brief Track given output path in a thread safe way
   * @param path Output path to be tracked
   * @see Scanner::allOutputPaths
   */
  void trackOutputPath(std::string const& path);

  // *** GETTERs and SETTERs *** //
  // *************************** //
  /**
   * @brief Obtain the requested scanning device.
   * @param idx The index of the scanning device to be obtained.
   * @see ScanningDevice::getScanningDevice
   */
  virtual ScanningDevice& getScanningDevice(size_t const idx) = 0;
  /**
   * @brief Obtain the current pulse number of the scanning device
   * @param idx The index of the scanning device which pulse number must be
   *  obtained
   * @return The current pulse number of the scanning device
   * @see ScanningDevice::state_currentPulseNumber
   */
  virtual int getCurrentPulseNumber(size_t const idx) const = 0;
  /**
   * @brief Non index version of the Scanner::getCurrentPulseNumber method
   * @see Scanner::getCurrentPulseNumber(size_t const)
   */
  inline int getCurrentPulseNumber() const { return getCurrentPulseNumber(0); }
  /**
   * @brief Obtain the number of rays of the scanning device
   * @param idx The index of the scanning device which number of rays must
   *  be obtained
   * @return Number of rays of the scanning device
   * @see ScanningDevice::numRays
   */
  virtual int getNumRays(size_t const idx) const = 0;
  /**
   * @brief Non index version of the Scanner::getNumRays(size_t const)
   *  method
   * @see Scanner::getNumRays(size_t const)
   */
  inline int getNumRays() const { return getNumRays(0); }
  /**
   * @brief Set the number of rays of the scanning device
   * @param numRays New number of rays for the scanning device
   * @param idx The index of the scanning device which number of rays must
   *  be setted
   * @see ScanningDevice::numRays
   */
  virtual void setNumRays(int const numRays, size_t const idx) = 0;
  /**
   * @brief Non index version of the
   *  Scanner::setNumRays(int const, size_t const) method
   * @see Scanner::setNumRays(int const, size_t const)
   */
  inline void setNumRays(int const numRays) { setNumRays(numRays, 0); }

  /**
   * @brief Obtain the pulse frequency
   * @return Pulse frequency (hertz)
   * @see Scanner::cfg_setting_pulseFreq_Hz
   */
  inline int getPulseFreq_Hz() const { return this->cfg_setting_pulseFreq_Hz; }
  /**
   * @brief Set the pulse frequency
   * @param pulseFreq_Hz New pulse frequency (hertz)
   * @see Scanner::cfg_setting_pulseFreq_Hz
   */
  void setPulseFreq_Hz(int const pulseFreq_Hz);

  /**
   * @brief Get the pulse length
   * @param idx The index of the scanning device which pulse length must
   *  be obtained (by default 0, it is the first one)
   * @return Pulse length (nanoseconds)
   * @see ScanningDevice::cfg_device_pulseLength_ns
   */
  virtual double getPulseLength_ns(size_t const idx) const = 0;
  /**
   * @brief No index argument version of the Scanner::getPulseLength_ns
   *  method
   * @see Scanner::getPulseLength_ns(size_t const)
   */
  inline double getPulseLength_ns() const { return getPulseLength_ns(0); }
  /**
   * @brief Set the pulse length
   * @param pulseLength_ns New pulse length (nanoseconds)
   * @param idx The index of the scanning device which pulse length must
   *  be setted (by default 1, it is the first one)
   * @see ScanningDevice::cfg_device_pulseLength_ns
   */
  virtual void setPulseLength_ns(double const pulseLength_ns,
                                 size_t const idx) = 0;
  /**
   * @brief No index argument version of the Scanner::setPulseLength_ns
   *  method
   * @see Scanner::setPulseLength_ns(double const, size_t const)
   */
  inline void setPulseLength_ns(double const pulseLength_ns)
  {
    setPulseLength_ns(pulseLength_ns, 0);
  }

  /**
   * @brief Check if last pulse was hit (true) or not (false) for the
   *  scanning device.
   * @param idx The index of the scanning device which last pulse must be
   *  checked.
   * @return True if the last pulse of the scanning device was hit, false
   *  otherwise.
   * @see ScanningDevice::state_lastPulseWasHit
   * @see ScanningDevice::lastPulseWasHit
   */
  virtual bool lastPulseWasHit(size_t const idx) const = 0;
  /**
   * @brief Non index version of the Scanner::lastPulseWasHit method
   * @see Scanner::lastPulseWasHit method
   */
  inline bool lastPulseWasHit() const { return lastPulseWasHit(0); }
  /**
   * @brief Specify if last pulse was hit (true) or not (false)
   * @param lastPulseWasHit New last pulse hit specification
   * @see Scanner::state_lastPulseWasHit
   */
  virtual void setLastPulseWasHit(bool const lastPulseWasHit,
                                  size_t const idx) = 0;
  /**
   * @brief Non index version of the Scanner::setLastPulseWasHit method
   * @see Scanner::setLastPulseWasHit(bool const, size_t const)
   */
  inline void setLastPulseWasHit(bool const lastPulseWasHit)
  {
    setLastPulseWasHit(lastPulseWasHit, 0);
  }

  /**
   * @brief Obtain beam divergence
   * @param idx The index of the scanning device which beam divergence must
   *  be obtained (by default 0, it is the first one)
   * @return Beam divergence (radians)
   * @see ScanningDevice::beamDivergence_rad
   */
  virtual double getBeamDivergence(size_t const idx) const = 0;
  /**
   * @brief No index argument version of the Scanner::getBeamDivergence
   *  method
   * @see Scanner::getBeamDivergence(size_t const)
   */
  inline double getBeamDivergence() const { return getBeamDivergence(0); }
  /**
   * @brief Set beam divergence
   * @param beamDivergence New beam divergence (radians)
   * @param idx The index of the scanning device which beam divergence must
   *  be setted (by default 0, it is the first one)
   * @see ScanningDevice::beamDivergence_rad
   */
  virtual void setBeamDivergence(double const beamDivergence,
                                 size_t const idx) = 0;
  /**
   * @brief No index argument version of the Scanner::setBeamDivergence
   *  method
   * @see Scanner::setBeamDivergence(double const, size_t const)
   */
  inline void setBeamDivergence(double const beamDivergence)
  {
    setBeamDivergence(beamDivergence, 0);
  }

  /**
   * @brief Obtain average power
   * @param idx The index of the scanning device which average power must be
   *  obtained (by default 0, it is the first one)
   * @return Average power (watts)
   * @see ScanningDevice::averagePower_w
   */
  virtual double getAveragePower(size_t const idx) const = 0;
  /**
   * @brief No index argument version of the Scanner::getAveragePower method
   * @see Scanner::getAveragePower(size_t const)
   */
  inline double getAveragePower() const { return getAveragePower(0); }
  /**
   * @brief Set average power
   * @param averagePower New average power (watts)
   * @param idx The index of the scanning device which average power must be
   *  setted (by default 0, it is the first one)
   * @see ScanningDevice::averagePower_w
   */
  virtual void setAveragePower(double const averagePower, size_t const idx) = 0;
  /**
   * @brief No index argument version of the Scanner::setAveragePower method
   * @see Scanner::setAveragePower(double const, size_t const)
   */
  inline void setAveragePower(double const averagePower)
  {
    setAveragePower(averagePower, 0);
  }

  /**
   * @brief Get beam quality
   * @param idx The index of the scanning device which beam quality must be
   *  obtained (by default 0, it is the first one)
   * @return Beam quality
   * @see ScanningDevice::beamQuality
   */
  virtual double getBeamQuality(size_t const idx) const = 0;
  /**
   * @brief No index argument version of the Scanner::getBeamQuality method
   * @see Scanner::getBeamQuality(size_t const)
   */
  inline double getBeamQuality() const { return getBeamQuality(0); }
  /**
   * @brief Set beam quality
   * @param beamQuality New beam quality
   * @param idx The index of the scanning device which beam quality must be
   *  obtained (by default 0, it is the first one)
   * @see ScanningDevice::beamQuality
   */
  virtual void setBeamQuality(double const beamQuality, size_t const idx) = 0;
  /**
   * @brief No index argument version of the Scanner::setBeamQuality method
   * @see Scanner::setBeamQuality(double const, size_t const)
   */
  inline void setBeamQuality(double const beamQuality)
  {
    setBeamQuality(beamQuality, 0);
  }

  /**
   * @brief Obtain device efficiency
   * @param idx The index of the scanning device which efficiency must be
   *  obtained (by default 0, it is the first one)
   * @return Device efficiency
   * @see ScanningDevice::efficiency
   */
  virtual double getEfficiency(size_t const idx) const = 0;
  /**
   * @brief No index argument version of the Scanner::getEfficiency method
   * @see Scanner::getEfficiency(size_t const)
   */
  inline double getEfficiency() const { return getEfficiency(0); }
  /**
   * @brief Set device efficiency
   * @param efficiency New device efficiency
   * @param idx The index of the scanning device which efficiency must be
   *  setted (by default 0, it is the first one)
   * @see ScanningDevice::efficiency
   */
  virtual void setEfficiency(double const efficiency, size_t const idx = 0) = 0;
  /**
   * @brief No index argument version of the Scanner::setEfficiency method
   * @see Scanner::setEfficiency(double const, size_t const)
   */
  inline void setEfficiency(double const efficiency)
  {
    setEfficiency(efficiency, 0);
  }

  /**
   * @brief Get receiver diameter
   * @param idx The index of the scanning device which efficiency must be
   *  obtained (by default 0, it is the first one)
   * @return Receiver diameter
   * @see ScanningDevice::receiverDiameter_m
   */
  virtual double getReceiverDiameter(size_t const idx) const = 0;
  /**
   * @brief No index argument version of the Scanner::getReceiverDiameter
   * @see Scanner::getReceiverDiameter(size_t const)
   */
  inline double getReceiverDiameter() const { return getReceiverDiameter(0); }
  /**
   * @brief Set receiver diameter
   * @param receiverDiameter  New receiver diameter
   * @param idx The index of the scanning device which efficiency must be
   *  setted (by default 0, it is the first one)
   * @see ScanningDevice::receiverDiameter_m
   */
  virtual void setReceiverDiameter(double const receiverDiameter,
                                   size_t const idx) = 0;
  /**
   * @brief No index argument version of the Scanner::setReceiverDiameter
   *  method
   * @see Scanner::setReceiverDiameter(double const, size_t const)
   */
  inline void setReceiverDiameter(double const receiverDiameter)
  {
    setReceiverDiameter(receiverDiameter, 0);
  }

  /**
   * @brief Get device visibility
   * @param idx The index of the scanning device which visibility must be
   *  obtained (by default 0, it is the first one)
   * @return Device visibility (kilometers)
   * @see ScanningDevice::visibility_km
   */
  virtual double getVisibility(size_t const idx) const = 0;
  /**
   * @brief No index argument version of the Scanner::getVisibility method
   * @see Scanner::getVisibility(size_t const)
   */
  inline double getVisibility() const { return getVisibility(0); }
  /**
   * @brief Set device visibility
   * @param visibility New device visibility (kilometers)
   * @param idx The index of the scanning device which visibility must be
   *  setted (by default 0, it is the first one)
   * @see ScanningDevice::visibility_km
   */
  virtual void setVisibility(double const visibility, size_t const idx) = 0;
  /**
   * @brief No index argument version of the Scanner::setVisibility method
   * @see Scanner::setVisibility(double const, size_t const)
   */
  inline void setVisibility(double const visibility)
  {
    setVisibility(visibility, 0);
  }

  /**
   * @brief Obtain wave length
   * @param idx The index of the scanning device which wavelength must be
   *  obtained (by default 0, it is the first one)
   * @return Wave length (meters)
   * @see ScanningDevice::wavelength_m
   */
  virtual double getWavelength(size_t const idx) const = 0;
  /**
   * @brief No index argument version of the Scanner::getWavelength method
   * @see Scanner::getWavelength(size_t const)
   */
  inline double getWavelength() const { return getWavelength(0); }
  /**
   * @brief Set wave length
   * @param wavelength New wave length (meters)
   * @param idx The index of the scanning device which wavelength must be
   *  setted (by default 0, it is the first one)
   * @see ScanningDevice::wavelength_m
   */
  virtual void setWavelength(double const wavelength, size_t const idx) = 0;
  /**
   * @brief No index argument version of the Scanner::setWavelength method
   * @see Scanner::setWavelength(double const, size_t const)
   */
  inline void setWavelength(double const wavelength)
  {
    setWavelength(wavelength, 0);
  }

  /**
   * @brief Obtain atmospheric extinction
   * @param idx The index of the scanning device which atmospheric extinction
   *  must be obtained (by default 0, it is the first one)
   * @return Atmospheric extinction
   * @see ScanningDevice::atmosphericExtinction
   */
  virtual double getAtmosphericExtinction(size_t const idx) const = 0;
  /**
   * @brief No index argument version of the
   *  Scanner::getAtmosphericExtinction method
   * @return Scanner::getAtmosphericExtinction(size_t const)
   */
  inline double getAtmosphericExtinction() const
  {
    return getAtmosphericExtinction(0);
  }
  /**
   * @brief Set atmospheric extinction
   * @param atmosphericExtinction New atmospheric extinction
   * @param idx The index of the scanning device which atmospheric extinction
   *  must be setted (by default 0, it is the first one)
   * @see ScanningDevice::atmosphericExtinction
   */
  virtual void setAtmosphericExtinction(double const atmosphericExtinction,
                                        size_t const idx) = 0;
  /**
   * @brief No index argument version of the
   *  Scanner::setAtmosphericExtinction method
   * @see Scanner::setAtmosphericExtinction(double const, size_t const)
   */
  inline void setAtmosphericExtinction(double const atmosphericExtinction)
  {
    setAtmosphericExtinction(atmosphericExtinction, 0);
  }

  /**
   * @brief Obtain beam waist radius
   * @param idx The index of the scanning device which beam waist radius must
   *  be obtained (by default 0, it is the first one)
   * @return Beam waist radius
   * @see ScanningDevice::beamWaistRadius
   */
  virtual double getBeamWaistRadius(size_t const idx) const = 0;
  /**
   * @brief No index argument version of the Scanner::getBeamWaistRadius
   *  method
   * @see Scanner::getBeamWaistRadius(size_t const)
   */
  inline double getBeamWaistRadius() const { return getBeamWaistRadius(0); }
  /**
   * @brief Set beam waist radius
   * @param beamWaistRadius New beam waist radius
   * @param idx The index of the scanning device which beam waist radius must
   *  be setted (by default 0, it is the first one)
   * @see ScanningDevice::beamWaistRadius
   */
  virtual void setBeamWaistRadius(double const beamWaistRadius,
                                  size_t const idx) = 0;
  /**
   * @brief No index argument version of the Scanner::setBeamWaistRadius
   *  method
   * @see Scanner::setBeamWaistRadius(double const, size_t const)
   */
  inline void setBeamWaistRadius(double const beamWaistRadius)
  {
    setBeamWaistRadius(beamWaistRadius, 0);
  }
  /**
   * @brief Obtain the head's relative emitter position
   * @param idx The index of the scanning device which head's relative
   *  emitter position must be obtained (by default 0, it is the first one)
   * @return The head's relative emitter position
   * @see ScanningDevice::headRelativeEmitterPosition
   */
  virtual glm::dvec3 getHeadRelativeEmitterPosition(
    size_t const idx = 0) const = 0;
  /**
   * @brief Set the head's relative emitter position
   * @param pos The new position for the head's relative emitter
   * @param idx The index of the scanning device which head's relative
   *  emitter position must be setted (by default 0, it is the first one)
   * @see ScanningDevice::headRelativeEmitterPosition
   */
  virtual void setHeadRelativeEmitterPosition(glm::dvec3 const& pos,
                                              size_t const idx = 0) = 0;
  /**
   * @brief Obtain the head's relative emitter position by reference (can be
   *  written)
   * @param idx The index of the scanning device which head's relative
   *  emitter position must be obtained (by default 0, it is the first one)
   * @return The head's relative emitter position by reference
   * @see ScanningDevice::headRelativeEmitterPosition
   */
  virtual glm::dvec3& getHeadRelativeEmitterPositionByRef(
    size_t const idx = 0) = 0;
  /**
   * @brief Obtain the head's relative emitter attitude
   * @param idx The index of the scanning device which head's relative
   *  emitter attitude must be obtained (by default 0, it is the first one)
   * @return The head's relative emitter attitude
   * @see ScanningDevice::headRelativeEmitterAttitude
   */
  virtual Rotation getHeadRelativeEmitterAttitude(
    size_t const idx = 0) const = 0;
  /**
   * @brief Obtain the head's relative emitter attitude
   * @param attitude The new attitude for the head's relative emitter
   * @param idx The index of the scanning device which head's relative
   *  emitter attitude must be setted (by default 0, it is the first one)
   */
  virtual void setHeadRelativeEmitterAttitude(Rotation const& attitude,
                                              size_t const idx = 0) = 0;
  /**
   * @brief Obtain the head's relative emitter attitude by reference (can be
   *  written)
   * @param idx The index of the scanning device which head's relative
   *  emitter attitude must be obtained (by default 0, it is the first one)
   * @return The head's relative emitter attitude by reference
   * @see ScanningDevice::headRelativeEmitterAttitude
   */
  virtual Rotation& getHeadRelativeEmitterAttitudeByRef(
    size_t const idx = 0) = 0;

  /**
   * @brief Obtain \f$B_{t2}\f$
   * @param idx The index of the scanning device which cached Bt2 (square of
   *  beam divergence) must be obtained (by default 0, it is the first one)
   * @return \f$B_{t2}\f$
   * @see ScanningDevice::cached_Bt2
   */
  virtual double getBt2(size_t const idx) const = 0;
  /**
   * @brief No index argument version of the Scanner::getBt2 method
   * @see Scanner::getBt2(size_t const)
   */
  inline double getBt2() const { return getBt2(0); }
  /**
   * @brief Set \f$B_{t2}\f$
   * @param bt2 New \f$B_{t2}\f$
   * @param idx The index of the scanning device which cached Bt2 (square of
   *  beam divergence) must be setted (by default 0, it is the first one)
   * @see ScanningDevice::cached_Bt2
   */
  virtual void setBt2(double const bt2, size_t const idx) = 0;
  /**
   * @brief No index argument version of the Scanner::setBt2 method
   * @Scanner::setBt2(double const, size_t const)
   */
  inline void setBt2(double const bt2) { setBt2(bt2, 0); }

  /**
   * @brief Obtain \f$D_{r2}\f$
   * @param idx The index of the scanning device which cached Dr2 (square of
   *  receiver diameter) must be obtained (by default 0, it is the first one)
   * @return \f$D_{r2}\f$
   * @see ScanningDevice::cached_Dr2
   */
  virtual double getDr2(size_t const idx) const = 0;
  /**
   * @brief No index argument version of the Scanner::getDr2 method
   * @see Scanner::getDr2(size_t const)
   */
  inline double getDr2() const { return getDr2(0); }
  /**
   * @brief Set \f$D_{r2}\f$
   * @param dr2 New \f$D_{t2}\f$
   * @param idx The index of the scanning device which cached Dr2 (square of
   *  receiver diameter) must be obtained (by default 0, it is the first one)
   * @see ScanningDevice::cached_Dr2
   */
  virtual void setDr2(double const dr2, size_t const idx) = 0;
  /**
   * @brief No index argument version of the Scanner::setDr2 method
   * @Scanner::setDr2(double const, size_t const)
   */
  inline void setDr2(double const dr2) { setDr2(dr2, 0); }

  /**
   * @brief Check if scanner is active (true) or not (false)
   * @return True if scanner is active, false otherwise
   * @see Scanner::state_isActive
   */
  inline bool isActive() const { return this->state_isActive; }
  /**
   * @brief Set scanner active status. True to make it active, false to
   * make it inactive
   * @param active New scanner active status
   * @see Scanner::state_isActive
   */
  inline void setActive(bool const active) { this->state_isActive = active; }

  /**
   * @brief Check if scanner is configured to write wave form (true) or not
   *  (false)
   * @return True if scanner is configured to write wave form, false
   *  otherwise
   * @see Scanner::writeWaveform
   */
  inline bool isWriteWaveform() const { return this->writeWaveform; }
  /**
   * @brief Set scanner write wave form configuration.
   * @param writeWaveform True to make scanner write wave form, false
   *  otherwise
   * @see Scanner::writeWaveform
   */
  inline void setWriteWaveform(bool const writeWaveform)
  {
    this->writeWaveform = writeWaveform;
  }
  /**
   * @brief Check if scanner is configured to write pulses (true) or not
   *  (false)
   * @return True if scanner is configured to write pulses, false
   *  otherwise
   * @see Scanner::writePulse
   */
  inline bool isWritePulse() const { return this->writePulse; }
  /**
   * @brief Set scanner write pulse configuration.
   * @param writePulse True to make scanner write pulse, false otherwise
   * @see Scanner::writePulse
   */
  inline void setWritePulse(bool const writePulse)
  {
    this->writePulse = writePulse;
  }
  /**
   * @brief Check if scanner is configured to compute echo width (true) or
   *  not (false)
   * @return True if scanner is configured to compute echo width, false
   *  otherwise
   * @see Scanner::calcEchowidth
   */
  inline bool isCalcEchowidth() const { return this->calcEchowidth; }
  /**
   * @brief Set scanner echo width configuration.
   * @param calcEchowidth True to make scanner compute echo width,
   *  false otherwise
   * @see Scanner::calcEchowidth
   */
  inline void setCalcEchowidth(bool const calcEchowidth)
  {
    this->calcEchowidth = calcEchowidth;
  }

  /**
   * @brief Check if scanner is configured to add noise to full wave (true)
   *  or not (false)
   * @return True if scanner is configured to add noise to full wave, false
   *  otherwise
   * @see Scanner::fullWaveNoise
   */
  inline bool isFullWaveNoise() const { return this->fullWaveNoise; }
  /**
   * @brief Set scanner full wave noise policy
   * @param fullWaveNoise True to make scanner add noise to the full wave,
   *  false otherwise
   * @see Scanner::fullWaveNoise
   */
  inline void setFullWaveNoise(bool const fullWaveNoise)
  {
    this->fullWaveNoise = fullWaveNoise;
  }

  /**
   * @brief Check if platform noise is disabled (true) or not (false)
   * @return True if platform noise is disabled, false otherwise
   * @see Scanner::platformNoiseDisabled
   */
  inline bool isPlatformNoiseDisabled() { return this->platformNoiseDisabled; }
  /**
   * @brief Set platform noise disabled flag
   * @param platformNoiseDisabled True to disable platform noise, false
   *  to enable it
   * @see Scanner::platformNoiseDisabled
   */
  inline void setPlatformNoiseDisabled(bool const platformNoiseDisabled)
  {
    this->platformNoiseDisabled = platformNoiseDisabled;
  }

  /**
   * @brief Check if incidence angle is fixed (true) or not (false)
   * @return True if incidence angle is fixed, false otherwise
   * @see Scanner::fixedIncidenceAngle
   */
  inline bool isFixedIncidenceAngle() const
  {
    return this->fixedIncidenceAngle;
  }
  /**
   * @brief Set fixed incidence angle flag
   * @param fixedIncidenceAngle True to enable fixed incidence angle, false
   *  to disable it
   * @see Scanner::fixedIncidenceAngle
   */
  inline void setFixedIncidenceAngle(bool const fixedIncidenceAngle)
  {
    this->fixedIncidenceAngle = fixedIncidenceAngle;
  }

  /**
   * @brief Obtain the identifier of the scanner
   * @see Scanner::id
   */
  inline std::string getScannerId() const { return id; }
  /**
   * @brief Set the identifier of the scanner
   * @param id The new identifier for the scanner
   * @see Scanner::id
   */
  inline void setScannerId(std::string const& id) { this->id = id; }
  /**
   * @brief Set the device index (newIdx) of the device at given index
   *  (oldIdx).
   *
   * NOTE this function is not safe. It usage must be avoided unless you
   *  really know what you are doing.
   *
   * @param newIdx New index for the device
   * @param oldIdx Old index of the device to be updated
   */
  virtual void setDeviceIndex(size_t const newIdx, size_t const oldIdx) = 0;
  /**
   * @brief Obtain scanner device identifier
   * @return Scanner device identifier
   * @see ScanningDevice::id
   */
  virtual std::string getDeviceId(size_t const idx) const = 0;
  /**
   * @brief No index argument version of the Scanner::getDeviceId method
   * @see Scanner::getDeviceId(size_t const)
   */
  inline std::string getDeviceId() const { return getDeviceId(0); }
  /**
   * @brief Set the scanner device identifier
   * @param deviceId New scanner device identifier
   * @see ScanningDevice::id
   */
  virtual void setDeviceId(std::string const deviceId, size_t const idx) = 0;
  /**
   * @brief No index argument version of the Scanner::setDeviceId method
   * @see Scanner::setDeviceId(std::string const, size_t const)
   */
  inline void setDeviceId(std::string const deviceId)
  {
    setDeviceId(deviceId, 0);
  }
  /**
   * @brief Obtain the number of scanning devices composing the scanner
   */
  virtual size_t getNumDevices() const = 0;

  /**
   * @brief Obtain the scanner head of the scanning device
   * @param idx The index of the scanning device which scanner head must be
   *  obtained
   * @return The scanner head of the scanning device
   * @see ScannerHead
   */
  virtual std::shared_ptr<ScannerHead> getScannerHead(size_t const idx) = 0;
  /**
   * @brief Non index version of the Scanner::getScannerHead(size_t const)
   *  method
   * @see Scanner::getScannerHead(size_t const)
   */
  inline std::shared_ptr<ScannerHead> getScannerHead()
  {
    return getScannerHead(0);
  }
  /**
   * @brief Set the scanner head of the scanning device
   * @param scannerHead The scanner head to be assigned to the scanning
   *  device
   * @param idx The index of the scanning device which scanner head must be
   *  setted
   */
  virtual void setScannerHead(std::shared_ptr<ScannerHead> scannerHead,
                              size_t const idx) = 0;
  /**
   * @brief Non index version of the Scanner::setScannerHead method
   * @see Scanner::setScannerHead(shared_ptr<ScannerHead>, size_t const)
   */
  inline void setScannerHead(std::shared_ptr<ScannerHead> scannerHead)
  {
    setScannerHead(scannerHead, 0);
  }
  /**
   * @brief Obtain the beam deflector of the scanning device
   * @param idx The index of the scanning device which beam deflector must
   *  be obtained
   * @return The beam deflector of the scanning device
   * @see AbstractBeamDeflector
   */
  virtual std::shared_ptr<AbstractBeamDeflector> getBeamDeflector(
    size_t const idx) = 0;
  /**
   * @brief Non index version of the Scanner::getBeamDeflector(size_t const)
   *  method
   * @see Scanner::getBeamDeflector(size_t const)
   */
  inline std::shared_ptr<AbstractBeamDeflector> getBeamDeflector()
  {
    return getBeamDeflector(0);
  }
  /**
   * @brief Set the beam deflector of the scanning device
   * @param deflector New beam deflector for the scanning device
   * @param idx The index of the scanning device which beam deflector must be
   *  setted
   */
  virtual void setBeamDeflector(
    std::shared_ptr<AbstractBeamDeflector> deflector,
    size_t const idx) = 0;
  /**
   * @brief Non index version of the Scanner::setBeamDeflector method
   * @see Scanner::setBeamDeflector
   */
  inline void setBeamDeflector(std::shared_ptr<AbstractBeamDeflector> deflector)
  {
    setBeamDeflector(deflector, 0);
  }
  /**
   * @brief Obtain the abstract detector of the scanning device
   * @param idx The index of the scanning device which abstract detector
   *  must be obtained
   * @return The abstract detector of the scanning device
   * @see AbstractDetector
   */
  virtual std::shared_ptr<AbstractDetector> getDetector(size_t const idx) = 0;
  /**
   * @brief Non index version of the Scanner::getDetector(size_t const)
   *  method
   * @see Scanner::getDetector(size_t const)
   */
  inline std::shared_ptr<AbstractDetector> getDetector()
  {
    return getDetector(0);
  }
  /**
   * @brief Set the abstract detector of the scanning device
   * @param idx The index of the scanning device which abstract detector
   *  must be setted
   * @see AbstractDetector
   */
  virtual void setDetector(std::shared_ptr<AbstractDetector> detector,
                           size_t const idx) = 0;
  /**
   * @brief Non index version of the Scanner::setDetector method
   * @see Scanner::setDetector(shared_ptr<AbstractDetector>, size_t const)
   */
  inline void setDetector(std::shared_ptr<AbstractDetector> detector)
  {
    setDetector(detector, 0);
  }
  /**
   * @brief Set the detector of each scanning device to the given one
   * @param detector The new detector for each scanning device
   */
  inline void setAllDetectors(std::shared_ptr<AbstractDetector> detector)
  {
    for (size_t i = 0; i < getNumDevices(); ++i)
      setDetector(detector, i);
  }

  /**
   * @brief Obtain the Full WaveForm settings of the scanning device
   * @param idx The index of the scanning device which full waveform settings
   *  must be obtained
   * @return The full waveform settings of the scanning device
   * @see FWFSettings
   */
  virtual FWFSettings& getFWFSettings(size_t const idx) = 0;
  /**
   * @brief Non index version of the Scanner::getFWFSettings(size_t const)
   * @see Scanner::getFWFSettings(size_t const)
   */
  inline FWFSettings& getFWFSettings() { return getFWFSettings(0); }
  /**
   * @brief Set the Full WaveForm settings of the scanning device
   * @param idx The index of the scanning device which full waveform settings
   *  must be setted
   * @see FWFSettings
   */
  virtual void setFWFSettings(FWFSettings const& fwfSettings,
                              size_t const idx) = 0;
  /**
   * @brief Non index version of the
   *  Scanner::setFWFSettings(FWFSettings &, size_t const) method
   * @see Scanner::setFWFSettings(FWFSettings const &, size_t const)
   */
  inline void setFWFSettings(FWFSettings const& fwfSettings)
  {
    setFWFSettings(fwfSettings, 0);
  }
  /**
   * @brief Obtain the list of supported pulse frequencies of the scanning
   *  device
   * @param idx The index of the scanning device which supported pulse
   *  frequencies must be obtained
   * @return The list of supported pulse frequencies of the scanning device
   */
  virtual std::list<int>& getSupportedPulseFreqs_Hz(size_t const idx) = 0;
  /**
   * @brief Non index version of the
   *  Scanner::getSupportedPulseFreqs_Hz(size_t const) method
   * @see Scanner::getSupportedPulseFreqs_Hz
   */
  inline std::list<int>& getSupportedPulseFreqs_Hz()
  {
    return getSupportedPulseFreqs_Hz(0);
  }
  /**
   * @brief Set the list of supported pulse frequencies (in Hertz) for the
   *  scanning device
   * @param pulseFreqs_Hz Supported pulse frequencies for the scanning device
   * @param idx The index of the scanning device which supported pulse
   *  frequencies must be setted
   */
  virtual void setSupportedPulseFreqs_Hz(std::list<int>& pulseFreqs_Hz,
                                         size_t const idx) = 0;
  /**
   * @brief Non index version of the
   *  Scanner::setSupportedPulseFreqs_Hz(std::list<int> &, size_t const)
   * @see Scanner::setSupportedPulseFreqs_Hz(std::list<int> &, size_t const)
   */
  inline void setSupportedPulseFreqs_Hz(std::list<int>& pulseFreqs_Hz)
  {
    setSupportedPulseFreqs_Hz(pulseFreqs_Hz, 0);
  }
  /**
   * @brief Obtain the maximum number of returns per pulse for the scanning
   *  device (0 means no maximum at all).
   * @param idx The index of the scanning device which max NOR must be
   *  obtained
   * @return The maximum number of returns per pulse for the scanning device
   */
  virtual int getMaxNOR(size_t const idx) const = 0;
  /**
   * @brief Non index version of Scanner::getMaxNOR(size_t const)
   * @see Scanner::getMaxNOR(size_t const)
   */
  inline int getMaxNOR() const { return getMaxNOR(0); }
  /**
   * @brief Set the maximum number of returns per pulse for the scanning
   *  device (0 means no maximum at all).
   * @param maxNOR New max NOR for the scanning device
   * @param idx Index of the scanning device which max NOR must be setted
   * @see ScanningDevice::maxNOR
   */
  virtual void setMaxNOR(int const maxNOR, size_t const idx) = 0;
  /**
   * @brief Non index version of Scanner::setMaxNOR(int const, size_t const)
   * @see Scanner::setMaxNOR(int const, size_t const)
   */
  inline void setMaxNOR(int const maxNOR) { setMaxNOR(maxNOR, 0); }
  /**
   * @brief Obtain the number of bins defining the size of the time
   *  discretization for the scanning device
   * @param idx Index of the scanning device which number of time bins must
   *  be obtained
   * @return The number of time bins for the scanning device
   */
  virtual int getNumTimeBins(size_t const idx) const = 0;
  /**
   * @brief Non index version of the Scanner::getNumTimeBins(size_t const)
   *  method
   * @see Scanner::getNumTimeBins(size_t const)
   */
  inline int getNumTimeBins() const { return getNumTimeBins(0); }
  /**
   * @brief Set the number of bins defining the size of the time
   *  discretization for the scanning device
   * @param numTimeBins The number of time bins for the scanning device
   * @param idx The index of the scanning device which number of time bins
   *  must be setted
   */
  virtual void setNumTimeBins(int const numTimeBins, size_t const idx) = 0;
  /**
   * @brief Non index version of the
   *  Scanner::setNumTimeBins(int const, size_t const) method
   * @see Scanner::setNumTimeBins(int const, size_t const)
   */
  inline void setNumTimeBins(int const numTimeBins)
  {
    setNumTimeBins(numTimeBins, 0);
  }
  /**
   * @brief Obtain the index of the bin containing the intensity peak for
   *  the scanning device
   * @param idx The index of the scanning device which peak intensity index
   *  must be obtained
   * @return The peak intensity index of the scanning device
   */
  virtual int getPeakIntensityIndex(size_t const idx) const = 0;
  /**
   * @brief Non index version of the
   *  Scanner::getPeakIntensityIndex(size_t const) method
   * @see Scanner::getPeakIntensityIndex(size_t const)
   */
  inline int getPeakIntensityIndex() const { return getPeakIntensityIndex(0); }
  /**
   * @brief Set the index of the bin containing the intensity peak for
   *  the scanning device
   * @param pii The new peak intensity index for the scanning device
   * @param idx The index of the scanning device which peak intensity
   *  index must be setted
   */
  virtual void setPeakIntensityIndex(int const pii, size_t const idx) = 0;
  /**
   * @brief Non index version of the
   *  Scanner::setPeakIntensityIndex(int const, size_t const) method
   * @see Scanner::setPeakIntensityIndex(int const, size_t const)
   */
  inline void setPeakIntensityIndex(int const pii)
  {
    setPeakIntensityIndex(pii, 0);
  }
  /**
   * @brief Obtain the time discretization vector of the scanning device
   * @param idx The index of the scanning device which time discretization
   *  vector must be obtained
   * @return The time discretization vector of the scanning device
   */
  virtual std::vector<double>& getTimeWave(size_t const idx) = 0;
  /**
   * @brief Non index version of the Scanner::getTimeWave(size_t const)
   *  method
   * @see Scanner::getTimeWave(size_t const)
   */
  inline std::vector<double>& getTimeWave() { return getTimeWave(0); }
  /**
   * @brief Set the time discretization vector of the scanning device
   * @param timewave The new time discretization vector for the scanning
   *  device
   * @param idx The index of scanning device which time discretization
   *  vector must be updated
   */
  virtual void setTimeWave(std::vector<double>& timewave, size_t const idx) = 0;
  /**
   * @brief Non index version of the
   *  Scanner::setTimeWave(std::vector<double> &, size_t const) method
   * @see Scanner::setTimeWave(std::vector<double> &, size_t const)
   */
  inline void setTimeWave(std::vector<double>& timewave)
  {
    setTimeWave(timewave, 0);
  }
  /**
   * @brief Rvalue version of the
   *  Scanner::setTimeWave(std::vector<double> &, size_t const) method
   * @see Scanner::setTimeWave(std::vector<double> &, size_t const)
   */
  virtual void setTimeWave(std::vector<double>&& timewave,
                           size_t const idx) = 0;
  /**
   * @brief Non index version of the
   *  Scanner::setTimeWave(std::vector<double> &&, size_t const) method
   * @see Scanner::setTimeWave(std::vector<double> &&, size_t const)
   */
  inline void setTimeWave(std::vector<double>&& timewave)
  {
    setTimeWave(timewave, 0);
  }
  /**
   * @brief Obtain the minimum received energy threshold of the scanning
   *  device.
   * @param idx The index of the scanning device which minimum received
   *  energy threshold must be obtained.
   * @return The minimum received energy threshold of the scanning device.
   */
  virtual double getReceivedEnergyMin(size_t const idx) const = 0;
  /**
   * @brief Non index version of the
   * Scanner::getReceivedEnergyMin(size_t const) method.
   * @see Scanner::getReceivedEnergyMin(size_t const)
   */
  inline double getReceivedEnergyMin() const { return getReceivedEnergyMin(0); }
  /**
   * @brief Set the minimum threshold for the received energy of the
   *  scanning device.
   * @param receivedEnergyMin_W The new minimum threshold for the received
   *  energy of the scanning device.
   * @param idx The index of the scanning device which time discretization
   *  vector must be updated.
   */
  virtual void setReceivedEnergyMin(double const receivedEnergyMin_W,
                                    size_t const idx) = 0;
  /**
   * @brief Non index version of the
   *  Scanner::setReceivedEnergyMin(double const, size_t const) method.
   * @see Scanner::setReceivedEnergyMin(double const, size_t const)
   */
  inline void setReceivedEnergyMin(double const receivedEnergyMin_W)
  {
    setReceivedEnergyMin(receivedEnergyMin_W, 0);
  }

#ifdef DATA_ANALYTICS
  /**
   * @brief Workaround to access the scanning pulse process when building
   *  HELIOS++ in DATA_ANALYTICS mode
   */
  inline ScanningPulseProcess* getScanningPulseProcess() { return spp.get(); }
#endif
};<|MERGE_RESOLUTION|>--- conflicted
+++ resolved
@@ -217,157 +217,6 @@
    */
   virtual void _clone(Scanner& sc) const;
 
-<<<<<<< HEAD
-    // ***  M E T H O D S  *** //
-    // *********************** //
-    /**
-     * @brief Prepare the scanner to deal with the simulation.
-     */
-    virtual void prepareSimulation(bool const legacyEnergyModel=0) = 0;
-    /**
-     * @brief Initialize randomness generators and noise sources that are
-     *  necessary for sequential pulse computations
-     */
-    void initializeSequentialGenerators();
-    /**
-     * @brief Build the scanning pulse process to be used by the scanner
-     *  during simulation
-     * @param dropper Simulation's task dropper
-     * @param pool Simulation's thread pool
-     * @return Built scanning pulse process
-     * @see Simulation::parallelizationStrategy
-     * @see Simulation::taskDropper
-     * @see Simulation::threadPool
-     */
-    void buildScanningPulseProcess(
-        int const parallelizationStrategy,
-        PulseTaskDropper &dropper,
-        std::shared_ptr<PulseThreadPoolInterface> pool
-    );
-    /**
-     * @brief Apply scanner settings
-     * @param settings Scanner settings to be applied
-     * @param idx The index of the scanning device to which scanner settings
-     *  must be applied
-     * @see ScannerSettings
-     */
-    virtual void applySettings(
-        std::shared_ptr<ScannerSettings> settings, size_t const idx
-    ) = 0;
-    /**
-     * @brief Non index version of the
-     *  Scanner::applySettings(std::shared_ptr<ScannerSettings>) method
-     * @see Scanner::applySettings(std::shared_ptr<ScannerSettings>)
-     */
-    inline void applySettings(std::shared_ptr<ScannerSettings> settings)
-    {applySettings(settings, 0);}
-    /**
-	 * @brief Retrieve current scanner settings and build a new ScannerSettings
-	 *  object with them
-     * @param idx The index of the scanning device which scanning settings must
-     *  be retrieved
-	 * @return Newly created ScannerSettings object with current scanner
-	 *  settings
-	 */
-    virtual std::shared_ptr<ScannerSettings> retrieveCurrentSettings(
-        size_t const idx
-    );
-    /**
-     * @brief Non index version of the
-     *  Scanner::retrieveCurrentSettings(size_t const) method
-     * @see Scanner::retrieveCurrentSettings(size_t const)
-     */
-    std::shared_ptr<ScannerSettings> retrieveCurrentSettings()
-    {return retrieveCurrentSettings(0);}
-    /**
-	 * @brief Apply full wave form settings
-	 * @param settings Full wave form settings to be applied
-     * @param idx The index of the scanning device which Full WaveForm settings
-     *  must be updated
-	 * @see FWFSettings
-	 */
-    virtual void applySettingsFWF(FWFSettings settings, size_t const idx);
-    /**
-     * @brief Non index version of the
-     *  Scanner::applySettingsFWF(FWFSettings, size_t const) method
-     * @see Scanner::applySettingsFWF(FWFSettings, size_t const)
-     */
-    inline void applySettingsFWF(FWFSettings settings)
-    {applySettingsFWF(settings, 0);}
-    /**
-	 * @brief Perform computations for current simulation step
-	 * @param legIndex Index of current leg
-	 * @param currentGpsTime GPS time of current pulse
-	 */
-    virtual void doSimStep(
-        unsigned int legIndex,
-        double const currentGpsTime
-    ) = 0;
-    /**
-	 * @brief Build a string representation of the scanner
-	 * @return String representing the scanner
-	 */
-    std::string toString();
-    /**
-	 * @brief Compute the number of rays depending on beam sample quality for
-     *  the scanning device
-	 */
-    virtual void calcRaysNumber(size_t const idx) = 0;
-    /**calcAbsoluteBeamAttitude
-     * @brief Non index version of the Scanner::calcRaysNumber(size_t const)
-     *  method
-     * @see Scanner::calcRaysNumber(size_t const)
-     */
-    inline void calcRaysNumber() {calcRaysNumber(0);}
-    /**
-     * @brief Prepare wave discretization
-     * @see Scanner::numTimeBins
-     * @see Scanner::time_wave
-     * @see Scanner::peakIntensityIndex
-     */
-    virtual void prepareDiscretization(size_t const idx) = 0;
-    /**
-     * @brief Non index version of the Scanner::prepareDiscretization method
-     * @see Scanner::prepareDiscretization(size_t const)
-     */
-    inline void prepareDiscretization() {this->prepareDiscretization(0);}
-    /**
-     * @brief Compute the footprint radius \f$f_{r}\f$
-     *
-     * \f[
-     *  f_{r} = \sqrt{\frac{f_{a}}{\pi}}
-     * \f]
-     *
-     * @param distance Distance \f$d\f$
-     * @return Footprint radius \f$f_{r}\f$
-     * @see Scanner::calcFootprintArea
-     */
-    double calcFootprintRadius(double const distance, size_t const idx);
-    /**
-     * @see ScanningDevice::calcAtmosphericAttenuation
-     */
-    virtual double calcAtmosphericAttenuation(size_t const idx) const = 0;
-    /**
-     * @brief Non index version of Scanner::calcAtmosphericAttenuation
-     * @see Scanner::calcAtmosphericAttenuation(size_t const)
-     */
-    inline double calcAtmosphericAttenuation() const
-    {return calcAtmosphericAttenuation(0);}
-    /**
-     * @brief Compute the absolute beam attitude considering the mount relative
-     * attitude and the deflector relative attitude
-     * @see ScannerHead::getMountRelativeAttitude
-     * @see AbstractBeamDeflector::getEmitterRelativeAttitude
-     */
-    virtual Rotation calcAbsoluteBeamAttitude(size_t const idx) = 0;
-    /**
-     * @brief Non index version of the Scanner::calcAbsoluteBeamAttitude
-     *  function
-     * @see Scanner::calcAbsoluteBeamAttitude(size_t const)
-     */
-    inline Rotation calcAbsoluteBeamAttitude()
-    {return calcAbsoluteBeamAttitude(0);}
-=======
 public:
   // ***  M E T H O D S  *** //
   // *********************** //
@@ -523,7 +372,6 @@
   {
     return calcAbsoluteBeamAttitude(0);
   }
->>>>>>> c3c5f760
 
   /**
    * @brief Check if given number of return (nor) is inside
