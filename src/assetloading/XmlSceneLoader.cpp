--- conflicted
+++ resolved
@@ -128,6 +128,7 @@
         // Apply the filter
         if (filter != nullptr) {
             // Set params:
+            filter->setAssetsDir(assetsDir);
             filter->params = XmlUtils::createParamsFromXml(filterNodes);
             logging::DEBUG("Applying filter: " + filterType);
             scenePart = filter->run();
@@ -216,18 +217,6 @@
     return filter;
 }
 
-<<<<<<< HEAD
-        // Finally, apply the filter:
-        if (filter != nullptr) {
-            // Set params:
-            filter->setAssetsDir(assetsDir);
-            filter->params = XmlUtils::createParamsFromXml(filterNodes);
-            logging::DEBUG("Applying filter: " + filterType);
-            scenePart = filter->run();
-            if (scenePart == filter->primsOut)
-                filter->primsOut = nullptr;
-            delete filter;
-=======
 shared_ptr<SwapOnRepeatHandler> XmlSceneLoader::loadScenePartSwaps(
     tinyxml2::XMLElement *scenePartNode,
     ScenePart * scenePart
@@ -255,7 +244,6 @@
         // Handle null geometry filter
         if(XmlUtils::hasAttribute(swapNodes, "force_null")){
             swapFilters.push_back(new NullGeometryFilter(scenePart));
->>>>>>> 9eda8c2e
         }
         else {
             // Add non-null filters to the handler
