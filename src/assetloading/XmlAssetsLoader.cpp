#include "logging.hpp"
#include <HeliosException.h>
#include <scanner/MultiScanner.h>
#include <scanner/SingleScanner.h>

#include <adt/exprtree/UnivarExprTreeNode.h>

#define _USE_MATH_DEFINES
#include <cmath>
#include <sstream>
#include <vector>

#include <glm/gtx/norm.hpp>

#include <boost/algorithm/string.hpp>
#include <boost/filesystem.hpp>
#include <boost/lexical_cast.hpp>
namespace fs = boost::filesystem;

#include "typedef.h"
#include <XmlUtils.h>

#include <fluxionum/TemporalDesignMatrix.h>

#include "GroundVehiclePlatform.h"
#include "HelicopterPlatform.h"
#include "InterpolatedMovingPlatformEgg.h"
#include "LinearPathPlatform.h"

#include "ConicBeamDeflector.h"
#include "FiberArrayBeamDeflector.h"
#include "FullWaveformPulseDetector.h"
#include "OscillatingMirrorBeamDeflector.h"
#include "PolygonMirrorBeamDeflector.h"
#include "RisleyBeamDeflector.h"
#include <scanner/EvalScannerHead.h>
#include <scanner/beamDeflector/evaluable/EvalPolygonMirrorBeamDeflector.h>

#include "maths/MathConverter.h"

#include "WavefrontObjCache.h"
#include "XmlAssetsLoader.h"
#include <FileUtils.h>

#include "MathConverter.h"
#include "TimeWatcher.h"

// ***  CONSTANTS  *** //
// ******************* //
std::string const XmlAssetsLoader::defaultScannerSettingsMsg =
  "Using scanner default value for attribute";
std::string const XmlAssetsLoader::defaultPlatformSettingsMsg =
  "Using platform default value for attribute";

// ***  CONSTRUCTION / DESTRUCTION  *** //
// ************************************ //

XmlAssetsLoader::XmlAssetsLoader(std::string& filePath,
                                 std::vector<std::string>& assetsDir)
  : assetsDir(assetsDir)
  , sceneLoader(assetsDir)
{
  auto xmlFile = locateAssetFile(filePath);

  xmlDocFilename = xmlFile.filename().string();
  xmlDocFilePath = xmlFile.parent_path().string();
  logging::INFO("xmlDocFilename: " + xmlDocFilename);
  logging::INFO("xmlDocFilePath: " + xmlDocFilePath);

  tinyxml2::XMLError result = doc.LoadFile(xmlFile.string().c_str());
  if (result != tinyxml2::XML_SUCCESS) {
    logging::ERR("ERROR: loading " + filePath + " failed.");
  }

  makeDefaultTemplates();
}

// ***  CREATION METHODS  *** //
// ************************** //
std::shared_ptr<Asset>
XmlAssetsLoader::createAssetFromXml(std::string type,
                                    tinyxml2::XMLElement* assetNode,
                                    void* extraOutput)
{
  if (assetNode == nullptr) {
    logging::ERR("ERROR: Asset definition XML node is null!");
    exit(-1);
  }

  std::shared_ptr<Asset> result = nullptr;
  if (type == "platform") {
    result = std::dynamic_pointer_cast<Asset>(createPlatformFromXml(assetNode));
  } else if (type == "platformSettings") {
    result = std::dynamic_pointer_cast<Asset>(
      createPlatformSettingsFromXml(assetNode));
  } else if (type == "scanner") {
    result = std::dynamic_pointer_cast<Asset>(createScannerFromXml(assetNode));
  } else if (type == "scene") {
    result = std::dynamic_pointer_cast<Asset>(sceneLoader.createSceneFromXml(
      assetNode, xmlDocFilePath, (SerialSceneWrapper::SceneType*)extraOutput));
  } else if (type == "scannerSettings") {
    result =
      std::dynamic_pointer_cast<Asset>(createScannerSettingsFromXml(assetNode));
  } else if (type == "FWFSettings") {
    result =
      std::dynamic_pointer_cast<Asset>(createFWFSettingsFromXml(assetNode));
  } else {
    logging::ERR("ERROR: Unknown asset type: " + type);
    exit(-1);
  }

  // Read "asset" properties:
  result->id =
    XmlUtils::getAttributeCast<std::string>(assetNode, "id", std::string(""));
  result->name = XmlUtils::getAttributeCast<std::string>(
    assetNode, "name", "Unnamed " + type + " asset");

  // Store source file path for possible later XML export:
  result->sourceFilePath = xmlDocFilePath;

  return result;
}

std::shared_ptr<Asset>
XmlAssetsLoader::createProceduralAssetFromXml(std::string const& type,
                                              std::string const& id,
                                              void* extraOutput)
{
  std::shared_ptr<Asset> result = nullptr;
  if (type == "platform") {
    result = std::dynamic_pointer_cast<Asset>(
      procedurallyCreatePlatformFromXml(type, id));
  } else {
    logging::ERR("ERROR: Unknown procedurally created asset type: " + type);
    exit(-1);
  }
  return result;
}

std::shared_ptr<Platform>
XmlAssetsLoader::createPlatformFromXml(tinyxml2::XMLElement* platformNode)
{
  std::shared_ptr<Platform> platform(new Platform());

  // Read platform type:
  std::string type = platformNode->Attribute("type");
  std::transform(type.begin(), type.end(), type.begin(), ::tolower);

  if (type.compare("groundvehicle") == 0) {
    platform = std::shared_ptr<Platform>(new GroundVehiclePlatform());
  } else if (type.compare("linearpath") == 0) {
    platform = std::shared_ptr<Platform>(new LinearPathPlatform());
  } else if (type.compare("multicopter") == 0) {
    platform = std::shared_ptr<Platform>(new HelicopterPlatform());
  } else {
    logging::INFO("No platform type specified. Using static platform.");
  }

  // Read SimplePhysicsPlatform related stuff
  SimplePhysicsPlatform* spp =
    dynamic_cast<SimplePhysicsPlatform*>(platform.get());
  if (spp != nullptr) {
    spp->mCfg_drag = platformNode->DoubleAttribute("drag", 1.0);
  }

  // Read HelicopterPlatform related stuff
  HelicopterPlatform* hp = dynamic_cast<HelicopterPlatform*>(platform.get());
  if (hp != nullptr) {
    hp->cfg_speedup_magnitude =
      platformNode->DoubleAttribute("speedup_magnitude", 2.0);
    hp->cfg_slowdown_magnitude =
      platformNode->DoubleAttribute("slowdown_magnitude", 2.0);
    hp->cfg_pitch_base = MathConverter::degreesToRadians(
      platformNode->DoubleAttribute("base_pitch_deg", -5.0));
    hp->ef_xy_max = platformNode->DoubleAttribute("engine_max_force", 0.1);
    hp->cfg_pitch_speed = MathConverter::degreesToRadians(
      platformNode->DoubleAttribute("pitch_speed_deg", 85.94));
    hp->cfg_roll_speed = MathConverter::degreesToRadians(
      platformNode->DoubleAttribute("roll_speed_deg", 28.65));
    hp->cfg_yaw_speed = MathConverter::degreesToRadians(
      platformNode->DoubleAttribute("yaw_speed_deg", 85.94));
    hp->cfg_max_pitch_offset = MathConverter::degreesToRadians(
      platformNode->DoubleAttribute("pitch_offset_deg", 35.0));
    hp->cfg_max_roll_offset = MathConverter::degreesToRadians(
      platformNode->DoubleAttribute("roll_offset_deg", 25.0));
    hp->cfg_max_pitch = hp->cfg_pitch_base + hp->cfg_max_pitch_offset;
    hp->cfg_min_pitch = hp->cfg_pitch_base - hp->cfg_max_pitch_offset;
    hp->cfg_slowdown_dist_xy =
      platformNode->DoubleAttribute("slowdown_distance", 5.0);
  }

  // Read relative scanner rotation:
  try {
    tinyxml2::XMLElement* scannerMountNode =
      platformNode->FirstChildElement("scannerMount");

    // Read relative position of the scanner mount on the platform:
    platform->cfg_device_relativeMountPosition =
      XmlUtils::createVec3dFromXml(scannerMountNode, "");

    // Read relative orientation of the scanner mount on the platform:
    platform->cfg_device_relativeMountAttitude =
      XmlUtils::createRotationFromXml(scannerMountNode);
  } catch (std::exception& e) {
    logging::WARN(std::string("No scanner orientation defined.\nEXCEPTION: ") +
                  e.what());
  }

  // ########## BEGIN Read Platform noise specification ##########
  tinyxml2::XMLElement* positionXNoise =
    platformNode->FirstChildElement("positionXNoise");
  if (positionXNoise != nullptr) {
    platform->positionXNoiseSource =
      XmlUtils::createNoiseSource(positionXNoise);
  } else
    logging::DEBUG("No default platform position X noise was specified");
  tinyxml2::XMLElement* positionYNoise =
    platformNode->FirstChildElement("positionYNoise");
  if (positionYNoise != nullptr) {
    platform->positionYNoiseSource =
      XmlUtils::createNoiseSource(positionYNoise);
  } else
    logging::DEBUG("No default platform position Y noise was specified");
  tinyxml2::XMLElement* positionZNoise =
    platformNode->FirstChildElement("positionZNoise");
  if (positionZNoise != nullptr) {
    platform->positionZNoiseSource =
      XmlUtils::createNoiseSource(positionZNoise);
  } else
    logging::DEBUG("No default platform position Z noise was specified");

  tinyxml2::XMLElement* attitudeXNoise =
    platformNode->FirstChildElement("attitudeXNoise");
  if (attitudeXNoise != nullptr) {
    platform->attitudeXNoiseSource =
      XmlUtils::createNoiseSource(attitudeXNoise);
  } else
    logging::DEBUG("No default platform attitude X noise was specified");
  tinyxml2::XMLElement* attitudeYNoise =
    platformNode->FirstChildElement("attitudeYNoise");
  if (attitudeYNoise != nullptr) {
    platform->attitudeYNoiseSource =
      XmlUtils::createNoiseSource(attitudeYNoise);
  } else
    logging::DEBUG("No default platform attitude Y noise was specified");
  tinyxml2::XMLElement* attitudeZNoise =
    platformNode->FirstChildElement("attitudeZNoise");
  if (attitudeZNoise != nullptr) {
    platform->attitudeZNoiseSource =
      XmlUtils::createNoiseSource(attitudeZNoise);
  } else
    logging::DEBUG("No default platform attitude Z noise was specified");

  // ########## END Read Platform noise specification ##########

  return platform;
}

std::shared_ptr<PlatformSettings>
XmlAssetsLoader::createPlatformSettingsFromXml(
  tinyxml2::XMLElement* node,
  std::unordered_set<std::string>* fields)
{
  // Prepare platform settings
  std::shared_ptr<PlatformSettings> settings =
    std::make_shared<PlatformSettings>();

  // Start with default template as basis
  std::shared_ptr<PlatformSettings> template1 =
    std::make_shared<PlatformSettings>(defaultPlatformTemplate.get());
  std::string const DEFAULT_TEMPLATE_ID = template1->id;

  // Load specified template
  if (node->Attribute("template") != nullptr) {
    std::string templateId = node->Attribute("template");
    std::shared_ptr<PlatformSettings> bla = nullptr;
    if (platformTemplates.find(templateId) == platformTemplates.end()) {
      // If platform template has not been loaded yet, load it
      bla = std::dynamic_pointer_cast<PlatformSettings>(
        getAssetByLocation("platformSettings", node->Attribute("template")));
      bla->id = templateId;
      platformTemplates.emplace(templateId, bla);
      std::unordered_set<std::string> templateFields;
      trackNonDefaultPlatformSettings(
        bla, template1, DEFAULT_TEMPLATE_ID, templateFields);
      platformTemplatesFields.emplace(templateId, templateFields);
    } else {
      bla = platformTemplates[templateId];
    }
    if (bla != nullptr) {
      template1 = std::make_shared<PlatformSettings>(*bla);
      // ATTENTION:
      // We need to temporarily convert the yaw at departure from radians
      // back to degrees, since degrees is the unit in which they are read from
      // the XML, and below, the template settings are used as defaults in case
      // that a value is not specified in the XML!
      template1->yawAtDeparture =
        MathConverter::radiansToDegrees(template1->yawAtDeparture);
    } else {
      std::stringstream ss;
      ss << "XML Assets Loader: WARNING: "
         << "Platform settings template specified in line "
         << node->GetLineNum() << "\nnot found: '"
         << "Using hard-coded defaults instead.";
      logging::WARN(ss.str());
    }
  }

  // Overload settings themselves
  settings->baseTemplate = template1;
  settings->x = XmlUtils::getAttributeCast<double>(
    node, "x", template1->x, defaultPlatformSettingsMsg);
  settings->y = XmlUtils::getAttributeCast<double>(
    node, "y", template1->y, defaultPlatformSettingsMsg);
  settings->z = XmlUtils::getAttributeCast<double>(
    node, "z", template1->z, defaultPlatformSettingsMsg);

  // Read if platform should be put on ground, ignoring z coordinate:
  settings->onGround = XmlUtils::getAttributeCast<bool>(
    node, "onGround", template1->onGround, defaultPlatformSettingsMsg);

  // Read if platform must use stop and turn mechanics or not
  settings->stopAndTurn = XmlUtils::getAttributeCast<bool>(
    node, "stopAndTurn", template1->stopAndTurn, defaultPlatformSettingsMsg);

  // Read if platform must use smooth turn mechanics or not
  settings->smoothTurn = XmlUtils::getAttributeCast<bool>(
    node, "smoothTurn", template1->smoothTurn, defaultPlatformSettingsMsg);

  if (settings->stopAndTurn && settings->smoothTurn) {
    logging::INFO("Both stopAndTurn and smoothTurn have been set to true. "
                  "Setting stopAndTurn to false.");
    settings->stopAndTurn = false;
  }

  // Read if platform must be able to slowdown (true) or not (false)
  settings->slowdownEnabled =
    XmlUtils::getAttributeCast<bool>(node,
                                     "slowdownEnabled",
                                     template1->slowdownEnabled,
                                     defaultPlatformSettingsMsg);

  // Read platform speed:
  settings->movePerSec_m = XmlUtils::getAttributeCast<double>(
    node, "movePerSec_m", template1->movePerSec_m, defaultPlatformSettingsMsg);

  if (node->FindAttribute("yawAtDeparture_deg") != nullptr) {
    settings->yawAtDepartureSpecified = true;
    settings->yawAtDeparture = MathConverter::degreesToRadians(
      XmlUtils::getAttributeCast<double>(node,
                                         "yawAtDeparture_deg",
                                         template1->yawAtDeparture,
                                         defaultPlatformSettingsMsg));
  }

  // Track non default values if requested
  if (fields != nullptr) {
    trackNonDefaultPlatformSettings(
      settings, template1, DEFAULT_TEMPLATE_ID, *fields);
  }

  // Return platform settings
  return settings;
}

std::shared_ptr<Platform>
XmlAssetsLoader::procedurallyCreatePlatformFromXml(std::string const& type,
                                                   std::string const& id)
{
  if (id == "interpolated")
    return createInterpolatedMovingPlatform();
  else {
    logging::ERR("Unexpected procedurally creatable platform type: " + type);
    std::exit(-1);
  }
}
std::shared_ptr<Platform>
XmlAssetsLoader::createInterpolatedMovingPlatform()
{
  // Validate
  XmlUtils::assertDocumentForAssetLoading(
    doc,
    xmlDocFilename,
    xmlDocFilePath,
    "platform",
    "interpolated",
    "XmlAssetsLoader::createInterpolatedMovingPlatform");
  // Prepare egg building
  std::shared_ptr<InterpolatedMovingPlatformEgg> platform =
    std::make_shared<InterpolatedMovingPlatformEgg>();
  tinyxml2::XMLElement* survey =
    doc.FirstChildElement()->FirstChildElement("survey");
  tinyxml2::XMLElement* leg = survey->FirstChildElement("leg");
  std::unordered_set<std::string> trajectoryFiles;
  std::unordered_map<std::string, vector<size_t>> indices; // t, RPY, XYZ
  std::string interpDom = "position_and_attitude";
  std::string rotspec = XmlUtils::hasAttribute(survey, "rotationSpec")
                          ? survey->Attribute("rotationSpec")
                          : "ARINC 705";
  bool firstInterpDom = true;
  bool toRadians = true;
  double startTime = 0.0;
  bool syncGPSTime = false;
  if (leg == nullptr) {
    logging::ERR("XmlAssetsLoader::createInterpolatedMovingPlatform failed\n"
                 "There is no leg in the Survey XML document");
    std::exit(-1);
  }
  // Iterate over legs, to obtain indices
  while (leg != nullptr) {
    // Obtain platform settings
    tinyxml2::XMLElement* ps = leg->FirstChildElement("platformSettings");
    // Validate platform settings
    if (ps == nullptr) {
      logging::ERR("XmlAssetsLoader::createInterpolatedMovingPlatform failed\n"
                   "There is no platformSettings in the leg");
      std::exit(-1);
    }
    if (!XmlUtils::hasAttribute(ps, "trajectory")) {
      logging::ERR("XmlAssetsLoader::createInterpolatedMovingPlatform failed\n"
                   "The platformSettings element has no trajectory attribute");
      std::exit(-1);
    }
    // Get the trajectory path
    string const trajectoryPath = ps->Attribute("trajectory");
    // Check if input is given either as radians or as degrees
    toRadians &= ps->BoolAttribute("toRadians", true);
    // Check if either GPS time must be synchronized or not
    syncGPSTime |= ps->BoolAttribute("syncGPSTime", false);
    // Handle interpolation domain
    string const interpolationDomain =
      (XmlUtils::hasAttribute(ps, "interpolationDomain"))
        ? ps->Attribute("interpolationDomain")
        : "";
    if (!interpolationDomain.empty()) {
      if (firstInterpDom) {
        if (interpolationDomain != "position" &&
            interpolationDomain != "position_and_attitude") {
          std::stringstream ss;
          ss << "XmlAssetsLoader::createInterpolatedMovingPlatform "
             << "failed.\n"
             << "Unexpected interpolation domain: \"" << interpolationDomain
             << "\"";
          logging::ERR(ss.str());
          std::exit(-1);
        }
        interpDom = interpolationDomain;
      } else if (interpDom != interpolationDomain) {
        std::stringstream ss;
        ss << "XmlAssetsLoader::createInterpolatedMovingPlatform "
           << "failed.\n"
           << "Interpolation domain \"" << interpDom << "\" "
           << "was first specified.\n"
           << "But then, interpolation domain \"" << interpolationDomain
           << "\" was given.";
        logging::ERR(ss.str());
        std::exit(-1);
      }
      firstInterpDom = false;
    }
    // Handle trajectory metadata : indices
    if (XmlUtils::hasAttribute(ps, "tIndex") ||
        XmlUtils::hasAttribute(ps, "rollIndex") ||
        XmlUtils::hasAttribute(ps, "pitchIndex") ||
        XmlUtils::hasAttribute(ps, "yawIndex") ||
        XmlUtils::hasAttribute(ps, "xIndex") ||
        XmlUtils::hasAttribute(ps, "yIndex") ||
        XmlUtils::hasAttribute(ps, "zIndex")) {
      if (indices.find(trajectoryPath) != indices.end()) {
        logging::ERR("XmlAssetsLoader::createInterpolatedMovingPlatform failed."
                     "\nIndices were specified more than once for the same "
                     "trajectory:\n\"" +
                     trajectoryPath + "\"");
        std::exit(-1);
      }
      indices.emplace(
        trajectoryPath,
        vector<size_t>({ (size_t)ps->IntAttribute("tIndex", 0),
                         (size_t)ps->IntAttribute("rollIndex", 1),
                         (size_t)ps->IntAttribute("pitchIndex", 2),
                         (size_t)ps->IntAttribute("yawIndex", 3),
                         (size_t)ps->IntAttribute("xIndex", 4),
                         (size_t)ps->IntAttribute("yIndex", 5),
                         (size_t)ps->IntAttribute("zIndex", 6) }));
    }

    // Prepare next iteration
    leg = leg->NextSiblingElement("leg");
  }

  // Correct indices for POSITION scope
  if (interpDom == "position") { // Position indices
    std::unordered_map<std::string, std::vector<std::size_t>>::iterator it;
    for (it = indices.begin(); it != indices.end(); ++it) {
      std::vector<std::size_t>& inds = it->second;
      inds.erase(inds.begin() + 1, inds.begin() + 4);
    }
  }

  // Iterate over legs again, to fulfill egg
  leg = survey->FirstChildElement("leg");
  while (leg != nullptr) {
    // Obtain platform settings
    tinyxml2::XMLElement* ps = leg->FirstChildElement("platformSettings");
    // Obtain trajectory column separator
    string sep = XmlUtils::getAttributeCast<string>(
      ps, "trajectory_seperator", string(","));
    // Handle trajectory itself
    string const trajectoryPath = ps->Attribute("trajectory");
    bool const alreadyLoaded =
      trajectoryFiles.find(trajectoryPath) != trajectoryFiles.end();
    if (!alreadyLoaded) { // Load trajectory data if not already loaded
      if (platform->tdm == nullptr) { // First loaded trajectory
        if (indices.find(trajectoryPath) != indices.end()) { // XML inds
          fluxionum::DesignMatrix<double> dm(trajectoryPath, sep);
          dm.swapColumns(indices[trajectoryPath]);
          platform->tdm =
            std::make_shared<fluxionum::TemporalDesignMatrix<double, double>>(
              dm, 0);
        } else { // Trajectory file indices
          platform->tdm =
            std::make_shared<fluxionum::TemporalDesignMatrix<double, double>>(
              trajectoryPath, sep);
          if (interpDom == "position") { // t, x, y, z from header
            vector<unsigned long long> inds({ 0, 1, 2 });
            vector<string> const& names = platform->tdm->getColumnNames();
            for (size_t i = 0; i < names.size(); ++i) {
              if (names[i] == "x")
                inds[0] = i;
              else if (names[i] == "y")
                inds[1] = i;
              else if (names[i] == "z")
                inds[2] = i;
              else if (names[i] == "roll" || names[i] == "pitch" ||
                       names[i] == "yaw")
                ; // Ignore roll pitch yaw in position mode
              else {
                logging::ERR("XmlAssetsLoader::createInterpolated"
                             "MovingPlatform failed\n"
                             "Unexpected column \"" +
                             names[i] + "\"");
                std::exit(-1);
              }
            }
            platform->tdm->swapColumns(inds);
          } else { // t, roll, pitch, yaw, x, y, z from header
            vector<unsigned long long> inds({ 0, 1, 2, 3, 4, 5 });
            vector<string> const& names = platform->tdm->getColumnNames();
            for (size_t i = 0; i < names.size(); ++i) {
              if (names[i] == "roll")
                inds[0] = i;
              else if (names[i] == "pitch")
                inds[1] = i;
              else if (names[i] == "yaw")
                inds[2] = i;
              else if (names[i] == "x")
                inds[3] = i;
              else if (names[i] == "y")
                inds[4] = i;
              else if (names[i] == "z")
                inds[5] = i;
              else {
                logging::ERR("XmlAssetsLoader::createInterpolated"
                             "MovingPlatform failed\n"
                             "Unexpected column \"" +
                             names[i] + "\"");
                std::exit(-1);
              }
            }
            platform->tdm->swapColumns(inds);
          }
        }
        // Drop columns, if necessary
        if (interpDom == "position" && platform->tdm->getNumColumns() > 3) {
          platform->tdm->dropColumns(vector<size_t>({ 0, 1, 2 }));
        }
        // Apply slope filter, if requested
        double const slopeFilterThreshold =
          ps->DoubleAttribute("slopeFilterThreshold", 0.0);
        if (slopeFilterThreshold > 0.0) {
          platform->tdm->sortByTime();
          size_t const filteredPoints =
            platform->tdm->slopeFilter(slopeFilterThreshold);
          std::stringstream ss;
          ss << "Slope filter removed " << filteredPoints << " "
             << "points from \"" + trajectoryPath + "\"";
          logging::DEBUG(ss.str());
        }
      } else {
        // Not first loaded, so merge with previous data
        auto resolved_path = locateAssetFile(trajectoryPath).string();
        std::unique_ptr<fluxionum::TemporalDesignMatrix<double, double>> tdm;
        if (indices.find(trajectoryPath) != indices.end()) { // XML inds
          fluxionum::DesignMatrix<double> dm(resolved_path, sep);
          dm.swapColumns(indices[trajectoryPath]);
          tdm =
            std::unique_ptr<fluxionum::TemporalDesignMatrix<double, double>>(
              new fluxionum::TemporalDesignMatrix<double, double>(dm, 0));
        } else { // Trajectory file indices
          tdm =
            std::unique_ptr<fluxionum::TemporalDesignMatrix<double, double>>(
              new fluxionum::TemporalDesignMatrix<double, double>(resolved_path,
                                                                  sep));
          if (interpDom == "position") { // t, x, y, z from header
            vector<unsigned long long> inds({ 0, 1, 2 });
            vector<string> const& names = tdm->getColumnNames();
            for (size_t i = 0; i < names.size(); ++i) {
              if (names[i] == "x")
                inds[0] = i;
              else if (names[i] == "y")
                inds[1] = i;
              else if (names[i] == "z")
                inds[2] = i;
              else if (names[i] == "roll" || names[i] == "pitch" ||
                       names[i] == "yaw")
                ; // Ignore roll pitch yaw in position mode
              else {
                logging::ERR("XmlAssetsLoader::createInterpolated"
                             "MovingPlatform failed\n"
                             "Unexpected column \"" +
                             names[i] + "\"");
                std::exit(-1);
              }
            }
            tdm->swapColumns(inds);
          } else { // t, roll, pitch, yaw, x, y, z from header
            vector<unsigned long long> inds({ 0, 1, 2, 3, 4, 5 });
            vector<string> const& names = tdm->getColumnNames();
            for (size_t i = 0; i < names.size(); ++i) {
              if (names[i] == "roll")
                inds[0] = i;
              else if (names[i] == "pitch")
                inds[1] = i;
              else if (names[i] == "yaw")
                inds[2] = i;
              else if (names[i] == "x")
                inds[3] = i;
              else if (names[i] == "y")
                inds[4] = i;
              else if (names[i] == "z")
                inds[5] = i;
              else {
                logging::ERR("XmlAssetsLoader::createInterpolated"
                             "MovingPlatform failed\n"
                             "Unexpected column \"" +
                             names[i] + "\"");
                std::exit(-1);
              }
            }
            tdm->swapColumns(inds);
          }
        }
        // Drop columns, if necessary
        if (interpDom == "position" && tdm->getNumColumns() > 3) {
          tdm->dropColumns(vector<size_t>({ 0, 1, 2 }));
        }
        // Merge with previously loaded data
        platform->tdm->mergeInPlace(*tdm);
      }
      trajectoryFiles.emplace(trajectoryPath);
    }

    // Prepare next iteration
    leg = leg->NextSiblingElement("leg");
  }

  // Sort by time
  platform->tdm->sortByTime();

  // Subtract min time so time starts at t0=0, also handle sync GPS time flag
  startTime = arma::min(platform->tdm->getTimeVector());
  platform->startTime = startTime;
  platform->tdm->shiftTime(-startTime);
  platform->syncGPSTime = syncGPSTime;

  // Angle to radians, if angles are given
  if (interpDom == "position_and_attitude" && toRadians) {
    for (size_t j = 0; j < 3; ++j) {
      platform->tdm->setColumn(j, platform->tdm->getColumn(j) * PI_OVER_180);
    }
  }

  // Differentiate temporal matrix through FORWARD FINITE DIFFERENCES
  platform->ddm = platform->tdm->toDiffDesignMatrixPointer(
    fluxionum::DiffDesignMatrixType::FORWARD_FINITE_DIFFERENCES, false);

  // Configure interpolation scope
  if (interpDom == "position") {
    platform->scope = InterpolatedMovingPlatform::InterpolationScope::POSITION;
  }

  // Configure rotation specification
  if (rotspec == "CANONICAL")
    platform->rotspec = InterpolatedMovingPlatform::RotationSpec::CANONICAL;
  else if (rotspec == "ARINC 705")
    platform->rotspec = InterpolatedMovingPlatform::RotationSpec::ARINC_705;
  else {
    std::stringstream ss;
    ss << "XmlAssetsLoader::createInterpolatedMovingPlatform got an "
       << "unexpected rotation specification: \"" << rotspec << "\"";
    logging::ERR(ss.str());
    std::exit(3);
  }

  // Configure scanner mount
  // Algorithm to take ScannerMount from platforms ---
  // Check basePlatform was given
  string basePlatformLocation =
    XmlUtils::getAttributeCast<string>(survey, "basePlatform", string(""));
  if (basePlatformLocation.size() > 0) { // If so, ScannerMount from base plat.
    std::shared_ptr<Platform> bp = std::dynamic_pointer_cast<Platform>(
      getAssetByLocation("platform", basePlatformLocation));
    platform->cfg_device_relativeMountPosition =
      bp->cfg_device_relativeMountPosition;
    platform->cfg_device_relativeMountAttitude =
      bp->cfg_device_relativeMountAttitude;
    // Also, propagate noise sources from base platform to interpolated
    platform->positionXNoiseSource = bp->positionXNoiseSource;
    platform->positionYNoiseSource = bp->positionYNoiseSource;
    platform->positionZNoiseSource = bp->positionZNoiseSource;
    platform->attitudeXNoiseSource = bp->attitudeXNoiseSource;
    platform->attitudeYNoiseSource = bp->attitudeYNoiseSource;
    platform->attitudeZNoiseSource = bp->attitudeZNoiseSource;
  }
  // --- Algorithm to take ScannerMount from platforms

  // Algorithm to set ScannerMount from survey ---
  // Check scanner mount is specified in Survey
  tinyxml2::XMLElement* scMount = survey->FirstChildElement("scannerMount");
  if (scMount != nullptr) { // If so, assign it to interpolated platform
    platform->cfg_device_relativeMountPosition =
      XmlUtils::createVec3dFromXml(scMount, "");
    platform->cfg_device_relativeMountAttitude =
      XmlUtils::createRotationFromXml(scMount);
  }
  // --- Algorithm to set ScannerMount from survey

  // Return egg
  return platform;
}

std::shared_ptr<Scanner>
XmlAssetsLoader::createScannerFromXml(tinyxml2::XMLElement* scannerNode)
{
  // ############ BEGIN Read emitter position and orientation ############
  glm::dvec3 emitterPosition = glm::dvec3(0, 0, 0);
  Rotation emitterAttitude(glm::dvec3(1.0, 0.0, 0.0), 0.0);

  try {
    tinyxml2::XMLElement* emitterNode =
      scannerNode->FirstChildElement("beamOrigin");

    // Read relative position of the scanner mount on the platform:
    emitterPosition = XmlUtils::createVec3dFromXml(emitterNode, "");

    // Read relative orientation of the scanner mount on the platform:
    emitterAttitude = XmlUtils::createRotationFromXml(emitterNode);
  } catch (std::exception& e) {
    logging::WARN(std::string("No scanner orientation defined.\n") +
                  "EXCEPTION: " + e.what());
  }
  // ############ END Read emitter position and orientation ############

  // ########## BEGIN Read supported pulse frequencies ############
  std::string pulseFreqsString = XmlUtils::getAttributeCast<std::string>(
    scannerNode, "pulseFreqs_Hz", std::string(""));
  std::list<int> pulseFreqs = std::list<int>();

  std::vector<std::string> freqs;
  boost::split(freqs, pulseFreqsString, boost::is_any_of(","));
  for (std::string& freq : freqs) {
    int f = boost::lexical_cast<int>(freq);
    pulseFreqs.push_back(f);
  }
  // ########## END Read supported pulse frequencies ############
  // BEGIN : Read range error ---
  tinyxml2::XMLElement* rangeErrorNode =
    scannerNode->FirstChildElement("rangeError");
  std::shared_ptr<UnivarExprTreeNode<double>> rangeErrExpr = nullptr;
  if (rangeErrorNode != nullptr) {
    rangeErrExpr = XmlUtils::createUnivarExprTree<double>(rangeErrorNode,
                                                          { { "THETA", "t" } });
  }
  // --- END : Read range error

  // ########### BEGIN Read all the rest #############
  double beamDiv_rad = XmlUtils::getAttributeCast<double>(
    scannerNode, "beamDivergence_rad", 0.0003);
  double pulseLength_ns =
    XmlUtils::getAttributeCast<double>(scannerNode, "pulseLength_ns", 4.0);
  std::string id = XmlUtils::getAttributeCast<std::string>(
    scannerNode, "id", std::string("Default"));
  double avgPower =
    XmlUtils::getAttributeCast<double>(scannerNode, "averagePower_w", 4.0);
  double beamQuality =
    XmlUtils::getAttributeCast<double>(scannerNode, "beamQualityFactor", 1.0);
  double efficiency =
    XmlUtils::getAttributeCast<double>(scannerNode, "opticalEfficiency", 0.99);
  double receiverDiameter =
    XmlUtils::getAttributeCast<double>(scannerNode, "receiverDiameter_m", 0.15);
  double visibility = XmlUtils::getAttributeCast<double>(
    scannerNode, "atmosphericVisibility_km", 23.0);
  int wavelength =
    XmlUtils::getAttributeCast<int>(scannerNode, "wavelength_nm", 1064);
  // ########### END Read all the rest #############

  // Check multi scanner
  tinyxml2::XMLElement* channels = scannerNode->FirstChildElement("channels");
  bool const isMultiScanner = channels != nullptr;
  std::shared_ptr<Scanner> scanner;
  if (isMultiScanner) {
    size_t nChannels = 0;
    tinyxml2::XMLElement* chan = channels->FirstChildElement("channel");
    while (chan != nullptr) {
      ++nChannels;
      chan = chan->NextSiblingElement("channel");
    }
    ScanningDevice baseScanDev(0,
                               id,
                               beamDiv_rad,
                               emitterPosition,
                               emitterAttitude,
                               pulseFreqs,
                               pulseLength_ns,
                               avgPower,
                               beamQuality,
                               efficiency,
                               receiverDiameter,
                               visibility,
                               wavelength * 1e-9,
                               rangeErrExpr);
    baseScanDev.setReceivedEnergyMin(XmlUtils::getAttributeCast<double>(
      scannerNode, "receivedEnergyMin_W", 0.0001));
    std::vector<ScanningDevice> scanDevs(nChannels, baseScanDev);
    scanner =
      std::make_shared<MultiScanner>(std::move(scanDevs), id, pulseFreqs);
    std::shared_ptr<FWFSettings> settings = std::make_shared<FWFSettings>();
    fillScanningDevicesFromChannels(
      scanner,
      scannerNode,
      channels,
      createBeamDeflectorFromXml(scannerNode),
      createDetectorFromXml(scannerNode, scanner),
      createScannerHeadFromXml(scannerNode),
      createFWFSettingsFromXml(scannerNode->FirstChildElement("FWFSettings"),
                               settings));
  } else { // Scanner as single scanner
    scanner = std::make_shared<SingleScanner>(beamDiv_rad,
                                              emitterPosition,
                                              emitterAttitude,
                                              pulseFreqs,
                                              pulseLength_ns,
                                              id,
                                              avgPower,
                                              beamQuality,
                                              efficiency,
                                              receiverDiameter,
                                              visibility,
                                              wavelength,
                                              rangeErrExpr);
    // Parse max number of returns per pulse
    scanner->setMaxNOR(
      XmlUtils::getAttributeCast<int>(scannerNode, "maxNOR", 0));
    // Parse beam deflector
    scanner->setBeamDeflector(createBeamDeflectorFromXml(scannerNode));
    // Parse detector
    scanner->setDetector(createDetectorFromXml(scannerNode, scanner));
    // Parse scanner head
    scanner->setScannerHead(createScannerHeadFromXml(scannerNode));
    // Parse full waveform settings
    std::shared_ptr<FWFSettings> settings = std::make_shared<FWFSettings>();
    settings->pulseLength_ns = pulseLength_ns;
    scanner->applySettingsFWF(*createFWFSettingsFromXml(
      scannerNode->FirstChildElement("FWFSettings"), settings));
    // Parse minimum received energy threshold
    scanner->setReceivedEnergyMin(XmlUtils::getAttributeCast<double>(
      scannerNode, "receivedEnergyMin_W", 0.0001));
  }
  // Return built scanner
  return scanner;
}

std::shared_ptr<AbstractBeamDeflector>
XmlAssetsLoader::createBeamDeflectorFromXml(tinyxml2::XMLElement* scannerNode)
{
  // Prepare beam deflector variable
  std::shared_ptr<AbstractBeamDeflector> beamDeflector = nullptr;
  // Parse beam deflector
  std::string str_opticsType = scannerNode->Attribute("optics");
  double scanFreqMax_Hz =
    XmlUtils::getAttributeCast<double>(scannerNode, "scanFreqMax_Hz", 0.0);
  double scanFreqMin_Hz =
    XmlUtils::getAttributeCast<double>(scannerNode, "scanFreqMin_Hz", 0.0);
  double scanAngleMax_rad = MathConverter::degreesToRadians(
    XmlUtils::getAttributeCast<double>(scannerNode, "scanAngleMax_deg", 0.0));
  // Build beam deflector
  if (str_opticsType == "oscillating") {
    int scanProduct =
      XmlUtils::getAttributeCast<int>(scannerNode, "scanProduct", 1000000);
    beamDeflector = std::make_shared<OscillatingMirrorBeamDeflector>(
      scanAngleMax_rad, scanFreqMax_Hz, scanFreqMin_Hz, scanProduct);
  } else if (str_opticsType == "conic") {
    beamDeflector = std::make_shared<ConicBeamDeflector>(
      scanAngleMax_rad, scanFreqMax_Hz, scanFreqMin_Hz);
  } else if (str_opticsType == "line") {
    int numFibers =
      XmlUtils::getAttributeCast<int>(scannerNode, "numFibers", 1);
    beamDeflector = std::make_shared<FiberArrayBeamDeflector>(
      scanAngleMax_rad, scanFreqMax_Hz, scanFreqMin_Hz, numFibers);
  } else if (str_opticsType == "rotating") {
    double scanAngleEffectiveMax_rad =
      MathConverter::degreesToRadians(XmlUtils::getAttributeCast<double>(
        scannerNode, "scanAngleEffectiveMax_deg", 0.0));
    tinyxml2::XMLElement* deflectionErrorNode =
      scannerNode->FirstChildElement("deflectionError");
    if (deflectionErrorNode != nullptr) { // Build evaluable beam deflector
      if (XmlUtils::hasAttribute(deflectionErrorNode, "expr")) {
        std::shared_ptr<UnivarExprTreeNode<double>> vertAngErrExpr =
          XmlUtils::createUnivarExprTree<double>(deflectionErrorNode,
                                                 { { "THETA", "t" } });
        beamDeflector = std::make_shared<EvalPolygonMirrorBeamDeflector>(
          scanFreqMax_Hz,
          scanFreqMin_Hz,
          scanAngleMax_rad,
          scanAngleEffectiveMax_rad,
          vertAngErrExpr);
      } else {
        throw HeliosException(
          "XmlAssetsLoader::createBeamDeflectorFromXml received a "
          "deflectionError XML element with no expr attribute.");
      }
    } else { // Build classical beam deflector
      beamDeflector =
        std::make_shared<PolygonMirrorBeamDeflector>(scanFreqMax_Hz,
                                                     scanFreqMin_Hz,
                                                     scanAngleMax_rad,
                                                     scanAngleEffectiveMax_rad);
    }
  } else if (str_opticsType == "risley") {
<<<<<<< HEAD
    std::vector<Prism> prisms;

    double rotorFreq_1_Hz =
      XmlUtils::getAttributeCast<double>(scannerNode, "rotorFreq1_Hz", 0.);
    double rotorFreq_2_Hz =
      XmlUtils::getAttributeCast<double>(scannerNode, "rotorFreq2_Hz", 0.);
    double rotorFreq_3_Hz =
      XmlUtils::getAttributeCast<double>(scannerNode, "rotorFreq3_Hz", 0.);

    double prism1_angle_deg =
      XmlUtils::getAttributeCast<double>(scannerNode, "angle1_deg", 0.0);
    double prism2_angle_deg =
      XmlUtils::getAttributeCast<double>(scannerNode, "angle2_deg", 0.0);
    double prism3_angle_deg =
      XmlUtils::getAttributeCast<double>(scannerNode, "angle3_deg", 0.0);

    double refr_prism1 =
      XmlUtils::getAttributeCast<double>(scannerNode, "refrIndex1", 1.0);
    double refr_prism2 =
      XmlUtils::getAttributeCast<double>(scannerNode, "refrIndex2", 1.0);
    double refr_prism3 =
      XmlUtils::getAttributeCast<double>(scannerNode, "refrIndex3", 1.0);
    double refr_air =
      XmlUtils::getAttributeCast<double>(scannerNode, "refrIndex_air", 1.0);

    const double epsilon = 1e-6;

    if (std::abs(prism1_angle_deg) > epsilon) {
      bool inclinedOnLeft1 = prism1_angle_deg > 0.0;
      double angle1_rad =
        MathConverter::degreesToRadians(std::abs(prism1_angle_deg));
      prisms.emplace_back(
        angle1_rad, inclinedOnLeft1, refr_prism1, rotorFreq_1_Hz * 2.0 * M_PI);
    }

    if (std::abs(prism2_angle_deg) > epsilon) {
      bool inclinedOnLeft2 = prism2_angle_deg > 0.0;
      double angle2_rad =
        MathConverter::degreesToRadians(std::abs(prism2_angle_deg));
      prisms.emplace_back(
        angle2_rad, inclinedOnLeft2, refr_prism2, rotorFreq_2_Hz * 2.0 * M_PI);
    }

    if (std::abs(prism3_angle_deg) > epsilon) {
      bool inclinedOnLeft3 = prism3_angle_deg > 0.0;
      double angle3_rad =
        MathConverter::degreesToRadians(std::abs(prism3_angle_deg));
      prisms.emplace_back(
        angle3_rad, inclinedOnLeft3, refr_prism3, rotorFreq_3_Hz * 2.0 * M_PI);
    }

    beamDeflector = std::make_shared<RisleyBeamDeflector>(prisms, refr_air);
=======
    int rotorFreq_1_Hz =
      XmlUtils::getAttributeCast<int>(scannerNode, "rotorFreq1_Hz", 7294);
    int rotorFreq_2_Hz =
      XmlUtils::getAttributeCast<int>(scannerNode, "rotorFreq2_Hz", -4664);
    beamDeflector = std::make_shared<RisleyBeamDeflector>(
      scanAngleMax_rad, (double)rotorFreq_1_Hz, (double)rotorFreq_2_Hz);
>>>>>>> 2c1d7958
  }

  if (beamDeflector == nullptr) {
    std::stringstream ss;
    ss << "ERROR: Unknown beam deflector type: '" << str_opticsType
       << "'. Aborting.";
    logging::ERR(ss.str());
    exit(1);
  }
  // Return built beam deflector
  return beamDeflector;
}

std::shared_ptr<AbstractDetector>
XmlAssetsLoader::createDetectorFromXml(tinyxml2::XMLElement* scannerNode,
                                       std::shared_ptr<Scanner> scanner)
{
  double const rangeMin_m =
    XmlUtils::getAttributeCast<double>(scannerNode, "rangeMin_m", 0.0);
  double const rangeMax_m = XmlUtils::getAttributeCast<double>(
    scannerNode, "rangeMax_m", std::numeric_limits<double>::max());
  double const accuracy_m =
    XmlUtils::getAttributeCast<double>(scannerNode, "accuracy_m", 0.0);
  return std::make_shared<FullWaveformPulseDetector>(
    scanner, accuracy_m, rangeMin_m, rangeMax_m);
}

std::shared_ptr<ScannerHead>
XmlAssetsLoader::createScannerHeadFromXml(tinyxml2::XMLElement* scannerNode)
{
  glm::dvec3 headRotateAxis = glm::dvec3(0, 0, 1);
  try {
    glm::dvec3 axis = XmlUtils::createVec3dFromXml(
      scannerNode->FirstChildElement("headRotateAxis"), "");
    if (glm::l2Norm(axis) > 0.1) {
      headRotateAxis = axis;
    }
  } catch (std::exception& e) {
    std::stringstream ss;
    ss << "XML Assets Loader: Failed to read child element "
       << "<headRotateAxis> of <scanner> element at line "
       << scannerNode->GetLineNum()
       << ". Using default.\nEXCEPTION: " << e.what();
    logging::WARN(ss.str());
  }
  double headRotatePerSecMax_rad =
    MathConverter::degreesToRadians(XmlUtils::getAttributeCast<double>(
      scannerNode, "headRotatePerSecMax_deg", 0.0));
  tinyxml2::XMLElement* headErrorNode =
    scannerNode->FirstChildElement("headError");
  if (headErrorNode != nullptr) { // Build evaluable scanner head
    if (std::string(scannerNode->Attribute("optics")) != "rotating") {
      throw HeliosException(
        "Error at XmlAssetsLoader::createScannerHeadFromXml because "
        "<headError ...> is ONLY supported for rotating optics "
        "(PolygonMirrorBeamDeflector)");
    }
    if (XmlUtils::hasAttribute(headErrorNode, "expr")) {
      std::shared_ptr<UnivarExprTreeNode<double>> horizAngErrExpr =
        XmlUtils::createUnivarExprTree<double>(headErrorNode,
                                               { { "THETA", "t" } });
      double const zeroSinThreshold_deg = XmlUtils::getAttributeCast<double>(
        headErrorNode, "zeroSinThreshold_deg", 0.0);
      return std::make_shared<EvalScannerHead>(
        headRotateAxis,
        headRotatePerSecMax_rad,
        horizAngErrExpr,
        MathConverter::degreesToRadians(zeroSinThreshold_deg));
    } else {
      throw HeliosException(
        "XmlAssetsLoader::createScannerHeadFromXml received a "
        "headError XML element with no expr attribute");
    }
  }
  return std::make_shared<ScannerHead>(headRotateAxis, headRotatePerSecMax_rad);
}

std::shared_ptr<ScannerSettings>
XmlAssetsLoader::createScannerSettingsFromXml(
  tinyxml2::XMLElement* node,
  std::unordered_set<std::string>* fields)
{
  // Prepare scanner settings
  std::shared_ptr<ScannerSettings> settings =
    std::make_shared<ScannerSettings>();

  // Start with default template as basis
  std::shared_ptr<ScannerSettings> template1 =
    std::make_shared<ScannerSettings>(defaultScannerTemplate.get());
  std::string const DEFAULT_TEMPLATE_ID = template1->id;

  // Load specified template
  if (XmlUtils::hasAttribute(node, "template")) {
    std::string templateId = node->Attribute("template");
    std::shared_ptr<ScannerSettings> bla = nullptr;
    if (scannerTemplates.find(templateId) == scannerTemplates.end()) {
      // If scanner template has not been loaded yet, load it
      bla = std::dynamic_pointer_cast<ScannerSettings>(
        getAssetByLocation("scannerSettings", node->Attribute("template")));
      bla->id = templateId;
      scannerTemplates.emplace(templateId, bla);
      std::unordered_set<std::string> templateFields;
      trackNonDefaultScannerSettings(
        bla, template1, DEFAULT_TEMPLATE_ID, templateFields);
      scannerTemplatesFields.emplace(templateId, templateFields);
    } else { // If scanner template has been loaded, then use already loaded
      bla = scannerTemplates[templateId];
    }
    if (bla != nullptr) {
      template1 = std::make_shared<ScannerSettings>(*bla);
    } else {
      std::stringstream ss;
      ss << "XML Assets Loader: "
         << "WARNING: Scanner settings template specified in line "
         << node->GetLineNum() << " not found: '"
         << "Using hard-coded defaults instead.";
      logging::WARN(ss.str());
    }
  }

  // Ovearload settings themselves
  settings->baseTemplate = template1;
  settings->active = XmlUtils::getAttributeCast<bool>(
    node, "active", template1->active, defaultScannerSettingsMsg);
  if (XmlUtils::hasAttribute(node, "headRotatePerSec_deg")) {
    settings->headRotatePerSec_rad =
      MathConverter::degreesToRadians(XmlUtils::getAttributeCast<double>(
        node, "headRotatePerSec_deg", 0.0, defaultScannerSettingsMsg));
  } else
    settings->headRotatePerSec_rad = template1->headRotatePerSec_rad;
  if (XmlUtils::hasAttribute(node, "headRotateStart_deg")) {
    settings->headRotateStart_rad =
      MathConverter::degreesToRadians(XmlUtils::getAttributeCast<double>(
        node, "headRotateStart_deg", 0.0, defaultScannerSettingsMsg));
  } else
    settings->headRotateStart_rad = template1->headRotateStart_rad;

  if (XmlUtils::hasAttribute(node, "headRotateStop_deg")) {
    double hrStop_rad =
      MathConverter::degreesToRadians(XmlUtils::getAttributeCast<double>(
        node, "headRotateStop_deg", 0.0, defaultScannerSettingsMsg));

    // Make sure that rotation stop angle is larger than rotation start angle if
    // rotation speed is positive:
    if (hrStop_rad < settings->headRotateStart_rad &&
        settings->headRotatePerSec_rad > 0) {
      logging::ERR(std::string("XML Assets Loader: Error: ") +
                   "Head Rotation Stop angle must be larger than start angle " +
                   "if rotation speed is positive!");
      exit(-1);
    }

    // Make sure that rotation stop angle is larger than rotation start angle if
    // rotation speed is negative:
    if (hrStop_rad > settings->headRotateStart_rad &&
        settings->headRotatePerSec_rad < 0) {
      logging::ERR(
        std::string("XML Assets Loader: Error: ") +
        "Head Rotation Stop angle must be smaller than start angle if " +
        "rotation speed is negative!");
      exit(-1);
    }

    settings->headRotateStop_rad = hrStop_rad;
  } else
    settings->headRotateStop_rad = template1->headRotateStop_rad;
  settings->pulseFreq_Hz = XmlUtils::getAttributeCast<int>(
    node, "pulseFreq_hz", template1->pulseFreq_Hz, defaultScannerSettingsMsg);
  if (XmlUtils::hasAttribute(node, "scanAngle_deg")) {
    settings->scanAngle_rad =
      MathConverter::degreesToRadians(XmlUtils::getAttributeCast<double>(
        node, "scanAngle_deg", 0.0, defaultScannerSettingsMsg));
  } else
    settings->scanAngle_rad = template1->scanAngle_rad;
  if (XmlUtils::hasAttribute(node, "verticalAngleMin_deg")) {
    settings->verticalAngleMin_rad =
      MathConverter::degreesToRadians(XmlUtils::getAttributeCast<double>(
        node, "verticalAngleMin_deg", 0.0, defaultScannerSettingsMsg));
  } else
    settings->verticalAngleMin_rad = template1->verticalAngleMin_rad;
  if (XmlUtils::hasAttribute(node, "verticalAngleMax_deg")) {
    settings->verticalAngleMax_rad =
      MathConverter::degreesToRadians(XmlUtils::getAttributeCast<double>(
        node, "verticalAngleMax_deg", 0.0, defaultScannerSettingsMsg));
  } else
    settings->verticalAngleMax_rad = template1->verticalAngleMax_rad;
  settings->scanFreq_Hz = XmlUtils::getAttributeCast<double>(
    node, "scanFreq_hz", template1->scanFreq_Hz, defaultScannerSettingsMsg);
  settings->beamDivAngle =
    XmlUtils::getAttributeCast<double>(node,
                                       "beamDivergence_rad",
                                       template1->beamDivAngle,
                                       defaultScannerSettingsMsg);
  settings->trajectoryTimeInterval =
    XmlUtils::getAttributeCast<double>(node,
                                       "trajectoryTimeInterval_s",
                                       template1->trajectoryTimeInterval,
                                       defaultScannerSettingsMsg);

  // Parse alternative spec. based on vertical and horizontal resolutions
  if (XmlUtils::hasAttribute(node, "verticalResolution_deg")) {
    settings->verticalResolution_rad =
      MathConverter::degreesToRadians(XmlUtils::getAttributeCast<double>(
        node, "verticalResolution_deg", 0.0, defaultScannerSettingsMsg));
  } else
    settings->verticalResolution_rad = template1->verticalResolution_rad;
  if (XmlUtils::hasAttribute(node, "horizontalResolution_deg")) {
    settings->horizontalResolution_rad =
      MathConverter::degreesToRadians(XmlUtils::getAttributeCast<double>(
        node, "horizontalResolution_deg", 0.0, defaultScannerSettingsMsg));
  } else
    settings->horizontalResolution_rad = template1->horizontalResolution_rad;

  // Track non default values if requested
  if (fields != nullptr) {
    trackNonDefaultScannerSettings(
      settings, template1, DEFAULT_TEMPLATE_ID, *fields);
  }

  // Return scanner settings
  return settings;
}

std::shared_ptr<FWFSettings>
XmlAssetsLoader::createFWFSettingsFromXml(tinyxml2::XMLElement* node,
                                          std::shared_ptr<FWFSettings> settings)
{
  // If no FWFSettings node appears on XML, default is used
  if (settings == nullptr) {
    settings = std::make_shared<FWFSettings>();
  }
  // Given FWFSettings
  if (node != nullptr) {
    settings->binSize_ns = XmlUtils::getAttributeCast<double>(
      node, "binSize_ns", settings->binSize_ns);
    settings->winSize_ns = settings->pulseLength_ns / 4.0; // By default
    settings->beamSampleQuality = XmlUtils::getAttributeCast<int>(
      node, "beamSampleQuality", settings->beamSampleQuality);
    settings->winSize_ns = XmlUtils::getAttributeCast<double>(
      node, "winSize_ns", settings->winSize_ns);
    settings->maxFullwaveRange_ns = XmlUtils::getAttributeCast<double>(
      node, "maxFullwaveRange_ns", settings->maxFullwaveRange_ns);
    settings->apertureDiameter = XmlUtils::getAttributeCast<double>(
      node, "apertureDiameter_m", settings->apertureDiameter);
  }

  return settings;
}

std::shared_ptr<TrajectorySettings>
XmlAssetsLoader::createTrajectorySettingsFromXml(
  tinyxml2::XMLElement* legNode,
  std::shared_ptr<TrajectorySettings> settings)
{
  // Create settings if not given
  if (settings == nullptr) {
    settings = std::make_shared<TrajectorySettings>();
  }

  // Load start and end times from XML, if any
  tinyxml2::XMLElement* ps = legNode->FirstChildElement("platformSettings");
  if (ps != nullptr) { // If PlatformSettings were specified
    settings->tStart = ps->DoubleAttribute("tStart", settings->tStart);
    settings->tEnd = ps->DoubleAttribute("tEnd", settings->tEnd);
    settings->teleportToStart =
      ps->BoolAttribute("teleportToStart", settings->teleportToStart);
  }

  // Return loaded settings
  return settings;
}

void
XmlAssetsLoader::fillScanningDevicesFromChannels(
  std::shared_ptr<Scanner> scanner,
  tinyxml2::XMLElement* scannerNode,
  tinyxml2::XMLElement* channels,
  std::shared_ptr<AbstractBeamDeflector> deflec,
  std::shared_ptr<AbstractDetector> detec,
  std::shared_ptr<ScannerHead> scanHead,
  std::shared_ptr<FWFSettings> fwfSettings)
{
  tinyxml2::XMLElement* chan = channels->FirstChildElement("channel");
  tinyxml2::XMLElement* elem;
  size_t idx = 0;           // Device/channel index
  while (chan != nullptr) { // Update i-th device with i-th channel
    // Set id
    scanner->setDeviceIndex(idx, idx);
    std::string const deviceId = XmlUtils::getAttributeCast<std::string>(
      chan, "id", std::to_string(idx), "DeviceID");
    scanner->setDeviceId(deviceId, idx);
    // Check beam update
    elem = chan->FirstChildElement("beamOrigin");
    if (elem != nullptr) {
      // Check beam origin
      try {
        scanner->setHeadRelativeEmitterPosition(
          XmlUtils::createVec3dFromXml(elem, ""), idx);
      } catch (HeliosException& hex) {
        std::stringstream ss;
        ss << "Failed to find beamOrigin (x, y, z) in channel " << idx
           << ".\nEXCEPTION:\n"
           << hex.what();
        logging::WARN(ss.str());
      }
      // Check beam attitude
      try {
        scanner->setHeadRelativeEmitterAttitude(
          XmlUtils::createRotationFromXml(elem), idx);
      } catch (HeliosException& hex) {
        std::stringstream ss;
        ss << "Failed to find beamAttitude (q0, q1, q2, q3) in "
           << "channel " << idx << ".\nEXCEPTION:\n"
           << hex.what();
        logging::WARN(ss.str());
      }
    }
    // Check full waveform settings update
    elem = chan->FirstChildElement("FWFSettings");
    if (elem != nullptr) {
      std::shared_ptr<FWFSettings> fwfs =
        std::make_shared<FWFSettings>(*fwfSettings);
      fwfs = createFWFSettingsFromXml(elem, fwfs);
      scanner->applySettingsFWF(*fwfs, idx);
    } else {
      scanner->applySettingsFWF(*fwfSettings, idx);
    }
    // Check beam deflector update
    bool updateDeflector = true;
    if (XmlUtils::hasAttribute(chan, "optics")) {
      std::string optics = chan->Attribute("optics");
      bool deflectorsMatch =
        (optics == "oscillating" &&
         std::dynamic_pointer_cast<OscillatingMirrorBeamDeflector>(deflec) !=
           nullptr) ||
        (optics == "conic" &&
         std::dynamic_pointer_cast<ConicBeamDeflector>(deflec) != nullptr) ||
        (optics == "line" && std::dynamic_pointer_cast<FiberArrayBeamDeflector>(
                               deflec) != nullptr) ||
        (optics == "rotating" &&
         std::dynamic_pointer_cast<PolygonMirrorBeamDeflector>(deflec) !=
           nullptr) ||
        (optics == "risley" &&
         std::dynamic_pointer_cast<RisleyBeamDeflector>(deflec) != nullptr);
      if (!deflectorsMatch) { // Assign new beam deflector, dont update
        scanner->setBeamDeflector(createBeamDeflectorFromXml(chan), idx);
        updateDeflector = false;
      }
    }
    if (updateDeflector) {
      std::string optics = scannerNode->Attribute("optics");
      scanner->setBeamDeflector(deflec->clone(), idx);
      std::shared_ptr<AbstractBeamDeflector> _deflec =
        scanner->getBeamDeflector(idx);
      // Common beam deflector updates
      _deflec->cfg_device_scanFreqMin_Hz = XmlUtils::getAttributeCast<double>(
        chan, "scanFreqMin_Hz", _deflec->cfg_device_scanFreqMin_Hz);
      _deflec->cfg_device_scanFreqMax_Hz = XmlUtils::getAttributeCast<double>(
        chan, "scanFreqMax_Hz", _deflec->cfg_device_scanFreqMax_Hz);
      if (XmlUtils::hasAttribute(chan, "scanAngleMax_deg")) {
        _deflec->cfg_device_scanAngleMax_rad =
          XmlUtils::getAttributeCast<double>(chan, "scanAngleMax_deg", 0.0);
      }
      // Oscillating mirror beam deflector updates
      if (optics == "oscillating") {
        std::shared_ptr<OscillatingMirrorBeamDeflector> ombd =
          std::static_pointer_cast<OscillatingMirrorBeamDeflector>(_deflec);
        ombd->cfg_device_scanProduct = XmlUtils::getAttributeCast<int>(
          chan, "scanProduct", ombd->cfg_device_scanProduct);
      }
      // Conic beam deflector updates (NONE)
      // Fiber array beam deflector updates
      if (optics == "line") {
        std::shared_ptr<FiberArrayBeamDeflector> fabd =
          std::static_pointer_cast<FiberArrayBeamDeflector>(_deflec);
        fabd->setNumFibers(XmlUtils::getAttributeCast<int>(
          scannerNode, "numFibers", fabd->getNumFibers()));
      }
      // Polygon mirror beam deflector updates
      if (optics == "rotating") {
        std::shared_ptr<PolygonMirrorBeamDeflector> pmbd =
          std::static_pointer_cast<PolygonMirrorBeamDeflector>(_deflec);
        pmbd->cfg_device_scanAngleMax_rad =
          MathConverter::degreesToRadians(XmlUtils::getAttributeCast<double>(
            chan,
            "scanAngleEffectiveMax_deg",
            MathConverter::radiansToDegrees(
              pmbd->cfg_device_scanAngleMax_rad)));
      }
      // Risley beam deflector updates
      if (optics == "risley") {
        std::shared_ptr<RisleyBeamDeflector> rbd =
          std::static_pointer_cast<RisleyBeamDeflector>(_deflec);
<<<<<<< HEAD

        // Incident beam
        tinyxml2::XMLElement* ibNode = chan->FirstChildElement("incidentBeam");
        if (ibNode != nullptr) {
          try {
            glm::dvec3 ib = XmlUtils::createVec3dFromXml(ibNode, "");
            rbd->incidentBeam = glm::normalize(ib);
          } catch (HeliosException& hex) {
            std::stringstream ss;
            ss << "Failed to parse <incidentBeam> in channel " << idx
               << ".\nEXCEPTION:\n"
               << hex.what();
            logging::WARN(ss.str());
          }
        }

        // Prism 1
        if (rbd->prisms.size() >= 1) {
          if (XmlUtils::hasAttribute(chan, "rotorFreq1_Hz")) {
            rbd->prisms[0].rotation_speed_rad =
              XmlUtils::getAttributeCast<double>(chan, "rotorFreq1_Hz", 0.0) *
              2.0 * M_PI;
          }
          if (XmlUtils::hasAttribute(chan, "angle1_deg")) {
            double angle =
              XmlUtils::getAttributeCast<double>(chan, "angle1_deg", 0.0);
            double angle_rad = std::abs(MathConverter::degreesToRadians(angle));
            rbd->prisms[0].angle_rad = angle_rad;
            rbd->prisms[0].sin_angle_rad = sin(angle_rad);
            rbd->prisms[0].cos_angle_rad = cos(angle_rad);
            rbd->prisms[0].inclinedOnLeft = angle > 0.0;
          }
          if (XmlUtils::hasAttribute(chan, "refrIndex1")) {
            rbd->prisms[0].refractive_index =
              XmlUtils::getAttributeCast<double>(chan, "refrIndex1", 0.0);
          }
        }

        // Prism 2
        if (rbd->prisms.size() >= 2) {
          if (XmlUtils::hasAttribute(chan, "rotorFreq2_Hz")) {
            rbd->prisms[1].rotation_speed_rad =
              XmlUtils::getAttributeCast<double>(chan, "rotorFreq2_Hz", 0.0) *
              2.0 * M_PI;
          }
          if (XmlUtils::hasAttribute(chan, "angle2_deg")) {
            double angle =
              XmlUtils::getAttributeCast<double>(chan, "angle2_deg", 0.0);
            double angle_rad = std::abs(MathConverter::degreesToRadians(angle));
            rbd->prisms[1].angle_rad = angle_rad;
            rbd->prisms[1].sin_angle_rad = sin(angle_rad);
            rbd->prisms[1].cos_angle_rad = cos(angle_rad);
            rbd->prisms[1].inclinedOnLeft = angle > 0.0;
          }
          if (XmlUtils::hasAttribute(chan, "refrIndex2")) {
            rbd->prisms[1].refractive_index =
              XmlUtils::getAttributeCast<double>(chan, "refrIndex2", 0.0);
          }
        }

        // Prism 3
        if (rbd->prisms.size() >= 3) {
          if (XmlUtils::hasAttribute(chan, "rotorFreq3_Hz")) {
            rbd->prisms[2].rotation_speed_rad =
              XmlUtils::getAttributeCast<double>(chan, "rotorFreq3_Hz", 0.0) *
              2.0 * M_PI;
          }
          if (XmlUtils::hasAttribute(chan, "angle3_deg")) {
            double angle =
              XmlUtils::getAttributeCast<double>(chan, "angle3_deg", 0.0);
            double angle_rad = std::abs(MathConverter::degreesToRadians(angle));
            rbd->prisms[2].angle_rad = angle_rad;
            rbd->prisms[2].sin_angle_rad = sin(angle_rad);
            rbd->prisms[2].cos_angle_rad = cos(angle_rad);
            rbd->prisms[2].inclinedOnLeft = angle > 0.0;
          }
          if (XmlUtils::hasAttribute(chan, "refrIndex3")) {
            rbd->prisms[2].refractive_index =
              XmlUtils::getAttributeCast<double>(chan, "refrIndex3", 0.0);
          }
        }

        if (XmlUtils::hasAttribute(chan, "refrIndex_air")) {
          rbd->refrIndex_air =
            XmlUtils::getAttributeCast<double>(chan, "refrIndex_air", 0.0);
=======
        if (XmlUtils::hasAttribute(chan, "rotorFreq1_Hz")) {
          rbd->rotorSpeed_rad_1 = ((double)XmlUtils::getAttributeCast<int>(
                                    chan, "rotorFreq1_Hz", 7294)) /
                                  PI_2;
        }
        if (XmlUtils::hasAttribute(chan, "rotorFreq2_Hz")) {
          rbd->rotorSpeed_rad_2 = ((double)XmlUtils::getAttributeCast<int>(
                                    chan, "rotorFreq2_Hz", -4664)) /
                                  PI_2;
>>>>>>> 2c1d7958
        }
      }
    }
    // Check detector related attributes
    std::shared_ptr<AbstractDetector> _detec = detec->clone();
    _detec->cfg_device_accuracy_m = XmlUtils::getAttributeCast<double>(
      chan, "accuracy_m", _detec->cfg_device_accuracy_m);
    _detec->cfg_device_rangeMin_m = XmlUtils::getAttributeCast<double>(
      chan, "rangeMin_m", _detec->cfg_device_rangeMin_m);
    _detec->cfg_device_rangeMax_m = XmlUtils::getAttributeCast<double>(
      chan, "rangeMax_m", _detec->cfg_device_rangeMax_m);
    scanner->setDetector(_detec, idx);
    // Check scanner head related attributes
    std::shared_ptr<ScannerHead> _scanHead =
      std::make_shared<ScannerHead>(*scanHead);
    _scanHead->setRotatePerSecMax(
      MathConverter::degreesToRadians(XmlUtils::getAttributeCast<double>(
        chan,
        "headRotatePerSecMax_deg",
        MathConverter::radiansToDegrees(_scanHead->getRotatePerSecMax()))));
    tinyxml2::XMLElement* hraNode = chan->FirstChildElement("headRotateAxis");
    if (hraNode != nullptr) {
      glm::dvec3 shra = XmlUtils::createVec3dFromXml(
        chan->FirstChildElement("headRotateAxis"), "");
      _scanHead->cfg_device_rotateAxis = shra;
    }
    scanner->setScannerHead(_scanHead, idx);
    // Check general attributes
    scanner->setBeamDivergence(XmlUtils::getAttributeCast<double>(
      chan, "beamDivergence_rad", scanner->getBeamDivergence(idx)));
    scanner->setPulseLength_ns(XmlUtils::getAttributeCast<double>(
      chan, "pulseLength_ns", scanner->getPulseLength_ns(idx)));
    if (XmlUtils::hasAttribute(chan, "wavelength_nm")) {
      scanner->setWavelength(
        (XmlUtils::getAttributeCast<int>(chan, "wavelength_nm", 1064)) * 1e-9,
        idx);
    }
    scanner->setMaxNOR(XmlUtils::getAttributeCast<int>(chan, "maxNOR", 0), idx);
    scanner->setReceivedEnergyMin(
      XmlUtils::getAttributeCast<double>(
        chan, "receivedEnergyMin_W", scanner->getReceivedEnergyMin(idx)),
      idx);
    // Next channel, if any
    chan = chan->NextSiblingElement("channel");
    ++idx;
  }
}

// ***  GETTERS and SETTERS  *** //
// ***************************** //
std::shared_ptr<Asset>
XmlAssetsLoader::getAssetById(std::string type,
                              std::string id,
                              void* extraOutput)
{
  std::string errorMsg = "# DEF ERR MSG #";
  XmlUtils::assertDocumentForAssetLoading(doc,
                                          xmlDocFilename,
                                          xmlDocFilePath,
                                          type,
                                          id,
                                          "XmlAssetsLoader::getAssetById");
  try {
    tinyxml2::XMLElement* assetNodes =
      doc.FirstChild()->NextSiblingElement()->FirstChildElement(type.c_str());

    if (isProceduralAsset(type, id)) { // Generate procedural assets
      return createProceduralAssetFromXml(type, id, extraOutput);
    }

    while (assetNodes != nullptr) { // Load standard assets
      std::string str(assetNodes->Attribute("id"));
      if (str.compare(id) == 0) {
        return createAssetFromXml(type, assetNodes, extraOutput);
      }

      assetNodes = assetNodes->NextSiblingElement(type.c_str());
    }

    std::stringstream ss;
    ss << "ERROR: " << type
       << " asset definition not found: " << this->xmlDocFilePath
       << FileUtils::pathSeparator << this->xmlDocFilename << "#" << id
       << "\nExecution aborted!";
    errorMsg = ss.str();
    logging::ERR(errorMsg);

  } catch (std::exception& e) {
    std::stringstream ss;
    ss << "ERROR: Failed to read " << type
       << " asset definition: " << this->xmlDocFilePath
       << FileUtils::pathSeparator << this->xmlDocFilename << "#" << id
       << "\nEXCEPTION: " << e.what() << "\nExecution aborted!";
    errorMsg = ss.str();
    logging::ERR(errorMsg);
  }

  throw HeliosException(errorMsg);
}

std::shared_ptr<Asset>
XmlAssetsLoader::getAssetByLocation(std::string type,
                                    std::string location,
                                    void* extraOutput)
{
  std::vector<std::string> vec;
  boost::split(vec, location, boost::is_any_of("#"));
  XmlAssetsLoader* loader = this;
  std::string id = vec[0].erase(vec[0].find_last_not_of("#") + 1);
  bool freeLoader = false;

  // External document location provided:
  if (vec.size() == 2) {
    loader = new XmlAssetsLoader(id, assetsDir);
    loader->sceneLoader = sceneLoader;
    id = vec[1].erase(vec[1].find_last_not_of('#') + 1);
    freeLoader = true;
  }

  std::shared_ptr<Asset> asset = loader->getAssetById(type, id, extraOutput);
  if (freeLoader)
    delete loader;
  return asset;
}

// ***  UTIL METHODS  *** //
// ********************** //
void
XmlAssetsLoader::reinitLoader()
{
  scannerTemplates.clear();
  scannerTemplatesFields.clear();
}

void
XmlAssetsLoader::makeDefaultTemplates()
{
  // Make default scanner settings template
  defaultScannerTemplate = std::make_shared<ScannerSettings>();
  defaultScannerTemplate->id = "DEFAULT_TEMPLATE1_HELIOSCPP";
  defaultScannerTemplate->active = true;
  defaultScannerTemplate->headRotatePerSec_rad = 0;
  defaultScannerTemplate->headRotateStart_rad = 0;
  defaultScannerTemplate->headRotateStop_rad = 0;
  defaultScannerTemplate->pulseFreq_Hz = 0;
  defaultScannerTemplate->scanAngle_rad = 0;
  defaultScannerTemplate->verticalAngleMin_rad = NAN;
  defaultScannerTemplate->verticalAngleMax_rad = NAN;
  defaultScannerTemplate->scanFreq_Hz = 0;

  // Make default platform settings template
  defaultPlatformTemplate = std::make_shared<PlatformSettings>();
  defaultPlatformTemplate->id = "DEFAULT_TEMPLATE1_HELIOSCPP";
  defaultPlatformTemplate->setPosition(0, 0, 0);
  defaultPlatformTemplate->yawAtDepartureSpecified = false;
  defaultPlatformTemplate->yawAtDeparture = 0.0;
  defaultPlatformTemplate->onGround = false;
  defaultPlatformTemplate->stopAndTurn = true;
  defaultPlatformTemplate->smoothTurn = false;
  defaultPlatformTemplate->slowdownEnabled = true;
  defaultPlatformTemplate->movePerSec_m = 70;
}

void
XmlAssetsLoader::trackNonDefaultScannerSettings(
  std::shared_ptr<ScannerSettings> base,
  std::shared_ptr<ScannerSettings> ref,
  std::string const defaultTemplateId,
  std::unordered_set<std::string>& fields)
{
  if (ref->id != defaultTemplateId)
    fields.insert("baseTemplate");
  if (base->active != ref->active)
    fields.insert("active");
  if (base->headRotatePerSec_rad != ref->headRotatePerSec_rad)
    fields.insert("headRotatePerSec_rad");
  if (base->headRotateStart_rad != ref->headRotateStart_rad)
    fields.insert("headRotateStart_rad");
  if (base->headRotateStop_rad != ref->headRotateStop_rad)
    fields.insert("headRotateStop_rad");
  if (base->pulseFreq_Hz != ref->pulseFreq_Hz)
    fields.insert("pulseFreq_Hz");
  if (base->scanAngle_rad != ref->scanAngle_rad)
    fields.insert("scanAngle_rad");
  if (base->verticalAngleMin_rad != ref->verticalAngleMin_rad)
    fields.insert("verticalAngleMin_rad");
  if (base->verticalAngleMax_rad != ref->verticalAngleMax_rad)
    fields.insert("verticalAngleMax_rad");
  if (base->scanFreq_Hz != ref->scanFreq_Hz)
    fields.insert("scanFreq_Hz");
  if (base->beamDivAngle != ref->beamDivAngle)
    fields.insert("beamDivAngle");
  if (base->trajectoryTimeInterval != ref->trajectoryTimeInterval)
    fields.insert("trajectoryTimeInterval");
  if (base->verticalResolution_rad != ref->verticalResolution_rad)
    fields.insert("verticalResolution_rad");
  if (base->horizontalResolution_rad != ref->horizontalResolution_rad)
    fields.insert("horizontalResolution_rad");
}

void
XmlAssetsLoader::trackNonDefaultPlatformSettings(
  std::shared_ptr<PlatformSettings> base,
  std::shared_ptr<PlatformSettings> ref,
  std::string const defaultTemplateId,
  std::unordered_set<std::string>& fields)
{
  if (ref->id != defaultTemplateId)
    fields.insert("baseTemplate");
  if (base->x != ref->x)
    fields.insert("x");
  if (base->y != ref->y)
    fields.insert("y");
  if (base->z != ref->z)
    fields.insert("z");
  if (base->yawAtDepartureSpecified != ref->yawAtDepartureSpecified)
    fields.insert("yawAtDepartureSpecified");
  if (base->yawAtDeparture != ref->yawAtDeparture)
    fields.insert("yawAtDeparture");
  if (base->onGround != ref->onGround)
    fields.insert("onGround");
  if (base->stopAndTurn != ref->stopAndTurn)
    fields.insert("stopAndTurn");
  if (base->smoothTurn != ref->smoothTurn)
    fields.insert("smoothTurn");
  if (base->slowdownEnabled != ref->slowdownEnabled)
    fields.insert("slowdownEnabled");
  if (base->movePerSec_m != ref->movePerSec_m)
    fields.insert("movePerSec_m");
}
// ***  STATIC METHODS  *** //
// ************************ //
bool
XmlAssetsLoader::isProceduralAsset(std::string const& type,
                                   std::string const& id)
{
  if (type == "platform") {
    if (id == "interpolated")
      return true;
  }
  return false;
}

fs::path
XmlAssetsLoader::locateAssetFile(const std::string& filename)
{
  fs::path searchfile(filename);
  if (searchfile.is_relative()) {
    for (const auto path : assetsDir) {
      if (fs::exists(fs::path(path) / searchfile)) {
        searchfile = fs::path(path) / searchfile;
        break;
      }
    }
  }
  return searchfile.string();
}<|MERGE_RESOLUTION|>--- conflicted
+++ resolved
@@ -937,7 +937,6 @@
                                                      scanAngleEffectiveMax_rad);
     }
   } else if (str_opticsType == "risley") {
-<<<<<<< HEAD
     std::vector<Prism> prisms;
 
     double rotorFreq_1_Hz =
@@ -990,14 +989,6 @@
     }
 
     beamDeflector = std::make_shared<RisleyBeamDeflector>(prisms, refr_air);
-=======
-    int rotorFreq_1_Hz =
-      XmlUtils::getAttributeCast<int>(scannerNode, "rotorFreq1_Hz", 7294);
-    int rotorFreq_2_Hz =
-      XmlUtils::getAttributeCast<int>(scannerNode, "rotorFreq2_Hz", -4664);
-    beamDeflector = std::make_shared<RisleyBeamDeflector>(
-      scanAngleMax_rad, (double)rotorFreq_1_Hz, (double)rotorFreq_2_Hz);
->>>>>>> 2c1d7958
   }
 
   if (beamDeflector == nullptr) {
@@ -1391,7 +1382,6 @@
       if (optics == "risley") {
         std::shared_ptr<RisleyBeamDeflector> rbd =
           std::static_pointer_cast<RisleyBeamDeflector>(_deflec);
-<<<<<<< HEAD
 
         // Incident beam
         tinyxml2::XMLElement* ibNode = chan->FirstChildElement("incidentBeam");
@@ -1477,17 +1467,6 @@
         if (XmlUtils::hasAttribute(chan, "refrIndex_air")) {
           rbd->refrIndex_air =
             XmlUtils::getAttributeCast<double>(chan, "refrIndex_air", 0.0);
-=======
-        if (XmlUtils::hasAttribute(chan, "rotorFreq1_Hz")) {
-          rbd->rotorSpeed_rad_1 = ((double)XmlUtils::getAttributeCast<int>(
-                                    chan, "rotorFreq1_Hz", 7294)) /
-                                  PI_2;
-        }
-        if (XmlUtils::hasAttribute(chan, "rotorFreq2_Hz")) {
-          rbd->rotorSpeed_rad_2 = ((double)XmlUtils::getAttributeCast<int>(
-                                    chan, "rotorFreq2_Hz", -4664)) /
-                                  PI_2;
->>>>>>> 2c1d7958
         }
       }
     }
