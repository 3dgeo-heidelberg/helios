--- conflicted
+++ resolved
@@ -236,13 +236,9 @@
       scene = dynamic_pointer_cast<Scene>(
           getAssetByLocation("scene", sceneString, &sceneType)
       );
-<<<<<<< HEAD
-      SerialSceneWrapper(sceneType, scene.get()).writeScene(sceneObj.string());
-=======
       if(writeScene) {
-          SerialSceneWrapper(sceneType, scene.get()).writeScene(sceneObjPath);
+        SerialSceneWrapper(sceneType, scene.get()).writeScene(sceneObj.string());
       }
->>>>>>> 9eda8c2e
       /*
        * Build KDGrove for Scene after exporting it.
        * This way memory issues coming from tracking of pointers at
