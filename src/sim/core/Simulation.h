#pragma once

#include <Color4f.h>
#include <FullWaveformPulseRunnable.h>
#include <PulseTaskDropper.h>
#include <PulseThreadPoolInterface.h>
#include <Scanner.h>
#include <SimulationCycleCallback.h>
#include <SimulationStepLoop.h>
#ifdef DATA_ANALYTICS
#include <dataanalytics/HDA_Recorder.h>
#include <dataanalytics/HDA_StateJSONReporter.h>
#endif
#include <SimulationPlayer.h>
#include <SimulationReporter.h>

#include <chrono>

/**
 * @brief Class representing a simulation
 */
class Simulation
{
private:
  friend class SimulationReporter;
  friend class SimulationPlayer;
#ifdef DATA_ANALYTICS
  friend class helios::analytics::HDA_StateJSONReporter;
#endif
protected:
  // ***  ATTRIBUTES  *** //
  // ******************** //
  /**
   * @brief Specify the parallelization strategy
   * @see ArgumentsParser::parseParallelizationStrategy
   */
  int parallelizationStrategy;

  /**
   * @brief Pulse thread pool
   * @see PulseThreadPool
   * @see PulseWarehouseThreadPool
   */
  std::shared_ptr<PulseThreadPoolInterface> threadPool;
  /**
   * @brief Pulse task dropper
   * @see PulseTaskDropper
   */
  PulseTaskDropper taskDropper;

  /**
   * @brief Simulation speed factor
   */
  double mSimSpeedFactor = 1;

  /**
   * @brief Scanner used by the simulation
   * @see Scanner
   */
  std::shared_ptr<Scanner> mScanner = nullptr;

  /**
   * @brief The handler for simulation steps, it also contains the discrete
   *  time object that hanldes simulation frequency and time
   */
  SimulationStepLoop stepLoop;

  /**
   * @brief The callback frequency. It specifies how many steps must elapse
   *  between consecutive callbacks
   */
  size_t callbackFrequency = 0;

  /**
   * @brief Mutex to handle simulation pause and iterations on a
   *  multi threading context
   */
  std::mutex mutex;
  /**
   * @brief Condition variable tu handle simulation iterations on a
   *  multi threading context
   */
  std::condition_variable condvar;
  /**
   * @brief Shared pointer to the lock used to handle the mutex for
   *  simulation pause purposes
   * @see Simulation::mutex
   */
  std::shared_ptr<std::unique_lock<std::mutex>> pauseLock = nullptr;

  /**
   * @brief Flag specifying if the simulation has been stopped (true) or not
   *  (false)
   */
  bool mStopped = false;
  /**
   * @brief Flag specifying if the simulation has been paused (true) or not
   *  (false)
   */
  bool mPaused = false;

  /**
   * @brief Time corresponding to simulation start (nanoseconds)
   */
  std::chrono::nanoseconds timeStart_ns;

  /**
   * @brief Time corresponding to simulation start (currentGpsTime in
   *  nanoseconds)
   */
  double currentGpsTime_ns = 0;
  /**
   * @brief The time step for GPS time (in nanoseconds)
   * @see Simulation::currentGpsTime_ns
   */
  double stepGpsTime_ns = 0;
  /**
   * @brief Given fixed time start for GPS time as a string.
   *
   * Valid formats are either "YYYY-MM-DD hh:mm:ss" or POSIX timestamp.
   *
   * If it is an empty string "", then it means no fixed GPS time start must
   *  be considered
   */
  std::string fixedGpsTimeStart = "";
  /**
   * @brief Whether to use the legacy energy model (true) or not (false).
   * @see EnergyModel
   * @see BaseEnergyModel
   * @see ImprovedEnergyModel
   * @see ScanningDevice
   * @see Simulation::prepareSimulation
   */
  bool legacyEnergyModel = false;
  /**
   * @brief The report to generate reports about simulation
   * @see SimulationReporter
   */
  SimulationReporter reporter;

public:
  /**
   * @brief Index of leg at current simulation stage
   */
  unsigned int mCurrentLegIndex = 0;

  /**
   * @brief Flag specifying if simulation output must be exported to a file
   *  (true) or not (false)
   */
  bool exportToFile = true;
  /**
   * @brief Flag specifying if simulation must end when current leg has been
   *  completed (true) or not (false)
   */
  bool exitAtEnd = false;
  /**
   * @brief Flag specifying if simulation has finished (true) or not (false)
   */
  bool finished = false;

  std::shared_ptr<SimulationCycleCallback> callback = nullptr;

  /**
   * @brief Simulation player to handle the simulation loop from the outside.
   *
   * While the simulation loop handles all the legs of a survey, the
   *  simulation player handles the simulation loop, e.g., for a survey
   *  with repetitions the simulation player provides the logic to correctly
   *  launch the simulation loop correctly many times (one per repetition).
   *
   * @see SimulationPlayer
   * @see SwapOnRepeatHandler
   */
  std::unique_ptr<SimulationPlayer> simPlayer = nullptr;

  // ***  CONSTRUCTION / DESTRUCTION  *** //
  // ************************************ //
  /**
   * @brief Simulation constructor
   * @param pulseThreadPoolInterface The thread pool to be used for
   *  parallel computation during simulation
   * @see PulseThreadPoolInterface
   * @see PulseThreadPool
   * @see PulseWarehouseThreadPool
   * @see PulseTaskDropper
   */
  Simulation(int const parallelizationStrategy,
             std::shared_ptr<PulseThreadPoolInterface> pulseThreadPoolInterface,
             int const chunkSize,
             std::string fixedGpsTimeStart = "",
             bool const legacyEnergyModel = false);

<<<<<<< HEAD
    virtual ~Simulation() = default; 
    // ***  SIMULATION METHODS  *** //
    // **************************** //
    /**
     * @brief Prepare the simulation before starting its main loop
     * @param simFrequency_hz The simulation frequency in hertz
     */
    virtual void prepareSimulation(int simFrequency_hz);
    /**
     * @brief Perform computations for current simulation step
     */
	virtual void doSimStep();
	/**
	 * @brief Handle leg completion
	 */
	virtual void onLegComplete() = 0;
=======
  // ***  SIMULATION METHODS  *** //
  // **************************** //
  /**
   * @brief Prepare the simulation before starting its main loop
   * @param simFrequency_hz The simulation frequency in hertz
   */
  virtual void prepareSimulation(int simFrequency_hz);
  /**
   * @brief Perform computations for current simulation step
   */
  virtual void doSimStep();
  /**
   * @brief Handle leg completion
   */
  virtual void onLegComplete() = 0;
>>>>>>> c3c5f760

  /**
   * @brief Start the simmulation
   */
  void start();
  /**
   * @brief Handle the main simulation loop, i.e., the loop that governs
   *  the computations between the first and the last leg of the survey.
   * @return The number of iterations run in the simulation loop.
   */
  virtual void doSimLoop(
#ifdef DATA_ANALYTICS
    helios::analytics::HDA_Recorder& ssr
#endif
  );
  /**
   * @brief Stop the simulation
   *
   * NOTICE this method will not stop simulation immediately but when
   *  possible without compromising its execution. This means stop will
   *  occur in a safe way.
   */
  void stop() { this->mStopped = true; }
  /**
   * @brief Pause or unpause the simulation
   * @param pause  True to pause the simulation, false to unpause it
   */
  void pause(bool pause);
  /**
   * @brief Handle simulation shutdown.
   */
  virtual void shutdown();

  // ***  UTIL METHODS  *** //
  // ********************** //
  /**
   * @brief Compute the current GPS time (nanoseconds)
   * @return Current GPS time (nanoseconds)
   */
  double calcCurrentGpsTime();

  // ***  GETTERS and SETTERS  *** //
  // ***************************** //
  /**
   * @brief Set the simulation speed factor
   *
   * Factors less than or equal to 0 will be setted to 0.0001 and factors
   *  greater than 10000 will be truncated to 10000.
   *
   * In consequence, simulation speed factor will always be in interval
   *  \f$[0.0001, 10000]\f$ when setted through this setter
   *
   * @param factor New simulation speed factor
   * @see Simulation::mSimSpeedFactor
   */
  void setSimSpeedFactor(double factor);
  /**
   * @brief Obtain simulation speed factor
   * @return Simulation speed factor
   * @see Simulation::mSimSpeedFactor
   */
  inline double getSimSpeedFactor() const { return this->mSimSpeedFactor; }

  /**
   * @brief Set scanner for the simulation
   * @param scanner New scanner for the simulation
   * @see Simulation::mScanner
   */
  void setScanner(std::shared_ptr<Scanner> scanner);
  /**
   * @brief Obtain simulation scanner
   * @return Simulation scanner
   * @see Simulation::mScanner
   */
  inline std::shared_ptr<Scanner> getScanner() { return this->mScanner; }

  /**
   * @brief Check if simulation is paused (true) or not (false)
   * @return True if simulation is paused, false otherwise
   * @see Simulation::mPaused
   */
  inline bool isPaused() const { return this->mPaused; }
  /**
   * @brief Check if simulation is stopped (true) or not (false)
   * @return True if simulation is stopped, false otherwise
   * @see Simulation::mStopped
   */
  inline bool isStopped() const { return this->mStopped; }
  /**
   * @brief Obtain simulation frequency
   * @return Simulation frequency (hertz)
   * @see Simulation::stepLoop
   */
  inline size_t getSimFrequency() const { return stepLoop.getFrequency(); }
  /**
   * @brief Set simulation frequency
   * @param simFrequency New simulation frequency (hertz)
   * @see Simulation::stepLoop
   */
  inline void setSimFrequency(size_t const simFrequency)
  {
    stepLoop.setFrequency(simFrequency);
  }
  /**
   * @brief Get the callback frequency. It is, how many steps must elapse
   *  between consecutive callbacks
   * @return Callback frequency
   * @see Simulation::callbackFrequency
   * @see Simulation::setCallbackFrequency
   */
  inline size_t getCallbackFrequency() const { return callbackFrequency; }
  /**
   * @brief Set the new callback frequency
   * @param callbackFrequency New callback frequency
   * @see Simulation::callbackFrequency
   * @see Simulation::getCallbackFrequency
   */
  inline void setCallbackFrequency(size_t const callbackFrequency)
  {
    this->callbackFrequency = callbackFrequency;
  }
  /**
   * @brief Get the simulation step loop of the simulation
   * @return The simulation's step loop
   * @see Simulation:stepLoop
   * @see SimulationStepLoop
   */
  SimulationStepLoop& getStepLoop() { return stepLoop; }
};<|MERGE_RESOLUTION|>--- conflicted
+++ resolved
@@ -191,24 +191,6 @@
              std::string fixedGpsTimeStart = "",
              bool const legacyEnergyModel = false);
 
-<<<<<<< HEAD
-    virtual ~Simulation() = default; 
-    // ***  SIMULATION METHODS  *** //
-    // **************************** //
-    /**
-     * @brief Prepare the simulation before starting its main loop
-     * @param simFrequency_hz The simulation frequency in hertz
-     */
-    virtual void prepareSimulation(int simFrequency_hz);
-    /**
-     * @brief Perform computations for current simulation step
-     */
-	virtual void doSimStep();
-	/**
-	 * @brief Handle leg completion
-	 */
-	virtual void onLegComplete() = 0;
-=======
   // ***  SIMULATION METHODS  *** //
   // **************************** //
   /**
@@ -224,7 +206,6 @@
    * @brief Handle leg completion
    */
   virtual void onLegComplete() = 0;
->>>>>>> c3c5f760
 
   /**
    * @brief Start the simmulation
