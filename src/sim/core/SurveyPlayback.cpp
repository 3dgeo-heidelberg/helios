#include "logging.hpp"
#include <iomanip>
#include <string>

#include <chrono>
#include <memory>
using namespace std::chrono;

#include <boost/filesystem.hpp>
#include <boost/format.hpp>
namespace fs = boost::filesystem;

#include "AbstractDetector.h"
#include "HelicopterPlatform.h"
#include "SurveyPlayback.h"
#include <ScanningStrip.h>
#include <filems/facade/FMSFacade.h>
#include <filems/write/comps/SimpleSyncFileWriter.h>
#include <glm/gtx/vector_angle.hpp>
#include <platform/InterpolatedMovingPlatform.h>

using helios::filems::SimpleSyncFileWriter;

using namespace std;

// ***  CONSTRUCTION / DESTRUCTION  *** //
// ************************************ //
SurveyPlayback::SurveyPlayback(
<<<<<<< HEAD
    shared_ptr<Survey> survey,
    int const parallelizationStrategy,
    std::shared_ptr<PulseThreadPoolInterface> pulseThreadPoolInterface,
    int const chunkSize,
    std::string fixedGpsTimeStart,
    bool const legacyEnergyModel,
    bool const exportToFile,
    bool const disableShutdown,
    shared_ptr<FMSFacade> fms
):
    Simulation(
        parallelizationStrategy,
        pulseThreadPoolInterface,
        chunkSize,
        fixedGpsTimeStart,
        legacyEnergyModel
    ),
    fms(fms ? fms : nullptr),
    disableShutdown(disableShutdown)
{  
    this->mSurvey = survey;
    this->mSurvey->hatch(*this);
	this->exitAtEnd = true;
	this->exportToFile = exportToFile;
	this->setScanner(mSurvey->scanner);

    // Disable exports if requested
    if(!this->exportToFile){
        mSurvey->scanner->platform->writeNextTrajectory = false;
=======
  shared_ptr<Survey> survey,
  shared_ptr<helios::filems::FMSFacade> fms,
  int const parallelizationStrategy,
  std::shared_ptr<PulseThreadPoolInterface> pulseThreadPoolInterface,
  int const chunkSize,
  std::string fixedGpsTimeStart,
  bool const legacyEnergyModel,
  bool const exportToFile,
  bool const disableShutdown)
  : Simulation(parallelizationStrategy,
               pulseThreadPoolInterface,
               chunkSize,
               fixedGpsTimeStart,
               legacyEnergyModel)
  , fms(fms)
  , disableShutdown(disableShutdown)
{
  this->mSurvey = survey;
  this->mSurvey->hatch(*this);
  this->exitAtEnd = true;
  this->exportToFile = exportToFile;
  this->setScanner(mSurvey->scanner);

  // Disable exports if requested
  if (!this->exportToFile) {
    mSurvey->scanner->platform->writeNextTrajectory = false;
  }

  // ############### BEGIN If the leg has no survey defined, create a default
  // one ################
  if (mSurvey->legs.size() == 0) {
    shared_ptr<Leg> leg(new Leg());

    // Set leg scanner settings:
    leg->mScannerSettings = make_shared<ScannerSettings>();

    // Set leg position to the center of the scene:
    shared_ptr<PlatformSettings> ps = make_shared<PlatformSettings>();
    ps->setPosition(
      mSurvey->scanner->platform->scene->getAABB()->getCentroid());
    leg->mPlatformSettings = ps;

    // Add leg to survey:
    mSurvey->addLeg(0, leg);
  }
  // ############### END If the leg has no survey defined, create a default one
  // ################

  // If we start a new scan, move platform to destination of first leg:
  if (!mSurvey->legs.empty()) {
    getScanner()->platform->setPosition(
      mSurvey->legs[0]->mPlatformSettings->getPosition());
  }

  // If platform is interpolated from data, sync GPS time if requested
  shared_ptr<InterpolatedMovingPlatform> imp =
    dynamic_pointer_cast<InterpolatedMovingPlatform>(getScanner()->platform);
  if (imp != nullptr && imp->isSyncGPSTime()) {
    if (mSurvey->legs[0]->mTrajectorySettings->hasStartTime()) {
      // Use start time of first leg
      this->currentGpsTime_ns =
        (mSurvey->legs[0]->mTrajectorySettings->tStart + imp->getStartTime()) *
        1000000000.0;
    } else { // Use min time from input trajectory
      this->currentGpsTime_ns = imp->getStartTime() * 1000000000.0;
>>>>>>> c3c5f760
    }
  }

  // Orientate platform and start first leg
  startLeg(0, true);

<<<<<<< HEAD
    // If platform is interpolated from data, sync GPS time if requested
    shared_ptr<InterpolatedMovingPlatform> imp =
        dynamic_pointer_cast<InterpolatedMovingPlatform>(
            getScanner()->platform
        );
    if(imp != nullptr && imp->isSyncGPSTime()){
        if(mSurvey->legs[0]->mTrajectorySettings->hasStartTime()){
            // Use start time of first leg
            this->currentGpsTime_ns = (
                mSurvey->legs[0]->mTrajectorySettings->tStart +
                imp->getStartTime()
            ) * 1e9;
        }
        else{  // Use min time from input trajectory
            this->currentGpsTime_ns = imp->getStartTime() * 1e9;
        }
    }

	// Orientate platform and start first leg
	startLeg(0, true);

    // For progress tracking
	numEffectiveLegs = mSurvey->legs.size();
    if(getScanner()->platform->canMove()) {
		mSurvey->calculateLength();
		numEffectiveLegs--;
	}
=======
  // For progress tracking
  numEffectiveLegs = mSurvey->legs.size();
  if (getScanner()->platform->canMove()) {
    mSurvey->calculateLength();
    numEffectiveLegs--;
  }
>>>>>>> c3c5f760
}

void
SurveyPlayback::estimateTime(int legCurrentProgress,
                             bool onGround,
                             double legElapsedLength)
{
  if (legCurrentProgress >
      legProgress) { // Do stuff only if leg progress incremented at least 1%
    legProgress = (double)legCurrentProgress;

    chrono::nanoseconds currentTime =
      duration_cast<nanoseconds>(system_clock::now().time_since_epoch());
    legElapsedTime_ns = currentTime - legStartTime_ns;
    legRemainingTime_ns = (long long)((100 - legProgress) / legProgress *
                                      legElapsedTime_ns.count());

    if (!getScanner()->platform->canMove() ||
        getScanner()->platform->isInterpolated()) {
      progress =
        ((mCurrentLegIndex * 100) + legProgress) / (double)numEffectiveLegs;
    } else {
      progress =
        (elapsedLength + legElapsedLength) * 100 / (double)mSurvey->getLength();
    }
    elapsedTime_ns = currentTime - timeStart_ns;
    remainingTime_ns =
      (long long)((100 - progress) / progress * elapsedTime_ns.count());

    if (legProgress == 99) {
      std::stringstream ss;
      ss << "Final yaw = " << mSurvey->scanner->platform->getHeadingRad();
      logging::TRACE(ss.str());
    }
    ostringstream oss;
    oss << std::fixed << std::setprecision(2);
    oss << "Survey " << progress << "%\tElapsed "
        << milliToString(elapsedTime_ns.count() / 1000000L) << " Remaining "
        << milliToString(remainingTime_ns / 1000000L) << "\n";
    oss << "Leg" << (mCurrentLegIndex + 1) << "/" << (numEffectiveLegs) << " "
        << legProgress << "%\tElapsed "
        << milliToString(legElapsedTime_ns.count() / 1000000L) << " Remaining "
        << milliToString(legRemainingTime_ns / 1000000L);
    logging::INFO(oss.str());
  }
}

int
SurveyPlayback::estimateSpatialLegProgress(double const legElapsedLength)
{
  return (int)(legElapsedLength * 100 / getCurrentLeg()->getLength());
}
int
SurveyPlayback::estimateAngularLegProgress(double const legElapsedAngle)
{
  return (int)(legElapsedAngle * 100 /
               getScanner()->getScannerHead()->getRotateRange());
}
int
SurveyPlayback::estimateTemporalLegProgress()
{
  std::shared_ptr<InterpolatedMovingPlatform> imp =
    std::static_pointer_cast<InterpolatedMovingPlatform>(
      mSurvey->scanner->platform);
  double const t0 = imp->getCurrentLegStartTime();
  double const t = imp->getStepLoop().getCurrentTime();
  double const Dt = imp->getCurrentLegTimeDiff();
  return (int)(100 * t / (t0 + Dt));
}

void
SurveyPlayback::trackProgress()
{
  std::shared_ptr<Platform> platform = getScanner()->platform;
  if (!platform->canMove()) {
    double legElapsedAngle =
      std::fabs(getScanner()->getScannerHead()->getRotateStart() -
                getScanner()->getScannerHead()->getExactRotateCurrent());
    int const legProgress = estimateAngularLegProgress(legElapsedAngle);
    estimateTime(legProgress, true, 0);
  } else if (mCurrentLegIndex < mSurvey->legs.size() - 1) {
    double const legElapsedLength =
      glm::distance(getCurrentLeg()->mPlatformSettings->getPosition(),
                    mSurvey->scanner->platform->getPosition());
    int const legProgress = platform->isInterpolated()
                              ? estimateTemporalLegProgress()
                              : estimateSpatialLegProgress(legElapsedLength);
    estimateTime(legProgress, false, legElapsedLength);
  }
}

void
SurveyPlayback::doSimStep()
{
  if (!mLegStarted) {
    mLegStarted = true;
    if (exportToFile)
      clearPointcloudFile();

    legProgress = 0;
    legStartTime_ns =
      duration_cast<nanoseconds>(system_clock::now().time_since_epoch());
  }

  trackProgress();

  // if(legProgress <= 20) // Profiling only (uncomment for profiling)
  Simulation::doSimStep();
  // else onLegComplete(); // Profiling only (uncomment for profiling)
}

shared_ptr<Leg>
SurveyPlayback::getCurrentLeg()
{
  if (mCurrentLegIndex < mSurvey->legs.size()) {
    return mSurvey->legs.at(mCurrentLegIndex);
  }
  // NOTE: This should never happen:
  logging::ERR("ERROR getting current leg: Index out of bounds");
  return nullptr;
}

shared_ptr<Leg>
SurveyPlayback::getPreviousLeg()
{
  if (mCurrentLegIndex == 0)
    return nullptr;
  return mSurvey->legs.at(mCurrentLegIndex - 1);
}

int
SurveyPlayback::getCurrentLegIndex()
{
  return mCurrentLegIndex;
}

string
SurveyPlayback::getLegOutputPrefix(std::string format)
{
  std::shared_ptr<Leg> leg = getCurrentLeg();
  std::shared_ptr<ScanningStrip> strip = leg->getStrip();

  // Mark leg as processed
  leg->wasProcessed = true;

  stringstream ss;
  if (strip != nullptr) { // Handle prefix when leg belongs to a split
    ss << "strip" << boost::str(boost::format(format) % strip->getStripId());
  } else { // Handle prefix when leg does not belong to a split
    ss << "leg" << boost::str(boost::format(format) % leg->getSerialId());
  }
  return ss.str();
}

void
SurveyPlayback::onLegComplete()
{
  // Do scanning pulse process handling of on leg complete, if any
  mScanner->onLegComplete();

  // Start next leg
  elapsedLength += mSurvey->legs.at(mCurrentLegIndex)->getLength();
  startNextLeg(false);
}

void
SurveyPlayback::startLeg(unsigned int const legIndex, bool const manual)
{
  if (legIndex < 0 || legIndex >= mSurvey->legs.size()) {
    return;
  }

  ostringstream oss;
  oss << "Starting leg " << legIndex << endl;
  logging::INFO(oss.str());
  mLegStarted = false;
  mCurrentLegIndex = legIndex;
  shared_ptr<Leg> leg = getCurrentLeg();

  // Apply scanner settings:
  if (leg->mScannerSettings != nullptr) {
    mSurvey->scanner->applySettings(leg->mScannerSettings);
  }
  shared_ptr<Platform> platform(getScanner()->platform);
  mSurvey->scanner->lastTrajectoryTime = 0L;

  // Apply platform settings:
  if (leg->mPlatformSettings != nullptr) {
    platform->applySettings(leg->mPlatformSettings, manual);

    // ################ BEGIN Set platform destination ##################
    unsigned int nextLegIndex = legIndex + 1;

    if (nextLegIndex < mSurvey->legs.size()) {
      // Set destination to position of next leg:
      shared_ptr<Leg> nextLeg = mSurvey->legs.at(nextLegIndex);
      if (leg->mTrajectorySettings != nullptr &&
          leg->mTrajectorySettings->teleportToStart) {
        platform->setPosition(nextLeg->mPlatformSettings->getPosition());
        platform->setOrigin(nextLeg->mPlatformSettings->getPosition());
        platform->setDestination(nextLeg->mPlatformSettings->getPosition());
      } else {
        platform->setOrigin(leg->mPlatformSettings->getPosition());
        if (nextLeg->mTrajectorySettings != nullptr &&
            nextLeg->mTrajectorySettings->teleportToStart) {
          // If next leg teleports to start, current leg is stop leg
          // Thus, set stop origin and destination to the same point
          platform->setDestination(leg->mPlatformSettings->getPosition());
        } else {
          platform->setDestination(nextLeg->mPlatformSettings->getPosition());
        }
      }
      if (nextLegIndex + 1 < mSurvey->legs.size()) {
        platform->setAfterDestination(
          mSurvey->legs.at(nextLegIndex + 1)->mPlatformSettings->getPosition());
      } else {
        platform->setAfterDestination(
          nextLeg->mPlatformSettings->getPosition());
      }
      stringstream ss;
      ss << "Leg" << legIndex << " waypoints:\n"
         << "\tOrigin: (" << platform->originWaypoint.x << ", "
         << platform->originWaypoint.y << ", " << platform->originWaypoint.z
         << ")\n"
         << "\tTarget: (" << platform->targetWaypoint.x << ", "
         << platform->targetWaypoint.y << ", " << platform->targetWaypoint.z
         << ")\n"
         << "\tNext: (" << platform->nextWaypoint.x << ", "
         << platform->nextWaypoint.y << ", " << platform->nextWaypoint.z << ")"
         << std::endl;
      logging::INFO(ss.str());
    }

    if (platform->canStopAndTurn() && leg->mPlatformSettings->stopAndTurn)
      stopAndTurn(legIndex, leg);
    else if (manual)
      platform->initLegManual();
    else
      platform->initLeg();
    try { // Transform trajectory time (if any) to simulation time
      if (leg->mTrajectorySettings != nullptr &&
          leg->mTrajectorySettings->hasStartTime()) {
        std::shared_ptr<InterpolatedMovingPlatform> imp =
          dynamic_pointer_cast<InterpolatedMovingPlatform>(platform);
        imp->toTrajectoryTime(leg->mTrajectorySettings->tStart);
      }
    } catch (...) {
    }
    // Set the interpolated moving platform time difference from target leg
    if (platform->isInterpolated()) {
      std::shared_ptr<InterpolatedMovingPlatform> imp =
        dynamic_pointer_cast<InterpolatedMovingPlatform>(platform);
      if (!(leg->mTrajectorySettings->hasStartTime() ||
            leg->mTrajectorySettings->hasEndTime())) { // If stop leg
        imp->setCurrentLegTimeDiff(0);
      } else { // If non-stop leg
        imp->setCurrentLegTimeDiff(leg->mTrajectorySettings->tEnd -
                                   leg->mTrajectorySettings->tStart);
      }
    }

    // ################ END Set platform destination ##################
    platform->prepareLeg(mScanner->getPulseFreq_Hz());
    logging::DEBUG("Prepared platform for current leg.");
  }

  // Restart deflector if previous leg was not active
  shared_ptr<Leg> previousLeg = getPreviousLeg();
  if (previousLeg != nullptr && !previousLeg->mScannerSettings->active &&
      leg->mScannerSettings->active) {
    mSurvey->scanner->getBeamDeflector()->restartDeflector();
  }
  logging::DEBUG("Started deflector for current leg.");

  if (exportToFile) {
    prepareOutput();
    platform->writeNextTrajectory = true;
    logging::DEBUG("Output prepared for current leg.");
  }
}

void
SurveyPlayback::startNextLeg(bool manual)
{
  if (mCurrentLegIndex < mSurvey->legs.size() - 1) {
    // If there are pending legs, start the next one:
    startLeg(mCurrentLegIndex + 1, manual);
  } else if (simPlayer->hasPendingPlays()) {
    simPlayer->prepareRepeat();
  } else if (exitAtEnd) {
    // If this was the final leg, stop the simulation:
    shutdown();
    stop();
  } else {
    pause(true);
  }
}

void
SurveyPlayback::shutdown()
{
  Simulation::shutdown();
  if (!disableShutdown) {
    mSurvey->scanner->getDetector()->shutdown();
    mSurvey->scanner->platform->scene->shutdown();
  }
}

string
SurveyPlayback::milliToString(long millis)
{
  long seconds = (millis / 1000) % 60;
  long minutes = (millis / (60000)) % 60;
  long hours = (millis / (3600000)) % 24;
  long days = millis / 86400000;
  return boost::str(boost::format("%02d %02d:%02d:%02d") % days % hours %
                    minutes % seconds);
}

void
SurveyPlayback::stopAndTurn(unsigned int legIndex, std::shared_ptr<Leg> leg)
{
  if (legIndex == mSurvey->legs.size() - 1)
    return;
  glm::dvec3 currentPos = leg->mPlatformSettings->getPosition();
  glm::dvec3 nextPos =
    mSurvey->legs[legIndex + 1]->mPlatformSettings->getPosition();
  glm::dvec3 xyDir = nextPos - currentPos;
  xyDir.z = 0;
  xyDir = glm::normalize(xyDir);
  glm::dvec3 xyRef = glm::dvec3(0, 1, 0);
  double sign = (xyDir.x >= 0) ? 1 : -1;
  // sign*acos(-dotProduct/magnitudeProduct)
  double angle = sign * std::acos(-glm::dot(xyRef, xyDir) / glm::l2Norm(xyRef) /
                                  glm::l2Norm(xyDir));

  mSurvey->scanner->platform->setHeadingRad(angle);
  HelicopterPlatform* hp =
    dynamic_cast<HelicopterPlatform*>(mSurvey->scanner->platform.get());
  if (hp != nullptr) {
    std::shared_ptr<PlatformSettings> lps = leg->mPlatformSettings;
    if (lps->yawAtDepartureSpecified)
      hp->yaw = lps->yawAtDeparture;
    hp->pitch = 0.0;
    hp->speed_xy.x = 0.0001;
    hp->speed_xy.y = 0.0001;
  }
  std::stringstream ss;
  ss << "stop and turn yaw = " << angle;
  logging::TRACE(ss.str());
}

void
SurveyPlayback::prepareOutput()
{
  // Check File Management System is active (sim without output is possible)
  if (fms == nullptr)
    return;

  // Check leg is active, otherwise there is no output to prepare
  std::shared_ptr<Leg> leg = getCurrentLeg();
  if (!leg->getScannerSettings().active)
    return;

  // Check if all the legs in the strip were processed
  std::shared_ptr<ScanningStrip> strip = leg->getStrip();
  bool lastLegInStrip = true;
  if (strip != nullptr) {
    lastLegInStrip = getCurrentLeg()->getStrip()->isLastLegInStrip();
  }
  logging::DEBUG(lastLegInStrip
                   ? "Current leg was found to be the last in the strip."
                   : "Current leg is not the last in the strip.");

  // Configure output paths
  fms->write.configure(getLegOutputPrefix(),
                       getScanner()->isWriteWaveform(),
                       getScanner()->isWritePulse(),
                       lastLegInStrip);

  // Handle historical tracking of output paths
  getScanner()->trackOutputPath(
    fms->write.getMeasurementWriterOutputPath().string());
}

void
SurveyPlayback::clearPointcloudFile()
{
  // Dont clear strip file, it would overwrite previous point cloud content
  if (getCurrentLeg()->isContainedInAStrip())
    return;
  // Dont clear pcloud file, if leg is not active there is nothing to clear
  // Otherwise, WATCH OUT because last active leg might be overwriten
  if (!getCurrentLeg()->mScannerSettings->active)
    return;
  fms->write.clearPointcloudFile();
}<|MERGE_RESOLUTION|>--- conflicted
+++ resolved
@@ -26,46 +26,15 @@
 // ***  CONSTRUCTION / DESTRUCTION  *** //
 // ************************************ //
 SurveyPlayback::SurveyPlayback(
-<<<<<<< HEAD
-    shared_ptr<Survey> survey,
-    int const parallelizationStrategy,
-    std::shared_ptr<PulseThreadPoolInterface> pulseThreadPoolInterface,
-    int const chunkSize,
-    std::string fixedGpsTimeStart,
-    bool const legacyEnergyModel,
-    bool const exportToFile,
-    bool const disableShutdown,
-    shared_ptr<FMSFacade> fms
-):
-    Simulation(
-        parallelizationStrategy,
-        pulseThreadPoolInterface,
-        chunkSize,
-        fixedGpsTimeStart,
-        legacyEnergyModel
-    ),
-    fms(fms ? fms : nullptr),
-    disableShutdown(disableShutdown)
-{  
-    this->mSurvey = survey;
-    this->mSurvey->hatch(*this);
-	this->exitAtEnd = true;
-	this->exportToFile = exportToFile;
-	this->setScanner(mSurvey->scanner);
-
-    // Disable exports if requested
-    if(!this->exportToFile){
-        mSurvey->scanner->platform->writeNextTrajectory = false;
-=======
   shared_ptr<Survey> survey,
-  shared_ptr<helios::filems::FMSFacade> fms,
   int const parallelizationStrategy,
   std::shared_ptr<PulseThreadPoolInterface> pulseThreadPoolInterface,
   int const chunkSize,
   std::string fixedGpsTimeStart,
   bool const legacyEnergyModel,
   bool const exportToFile,
-  bool const disableShutdown)
+  bool const disableShutdown,
+  shared_ptr<helios::filems::FMSFacade> fms)
   : Simulation(parallelizationStrategy,
                pulseThreadPoolInterface,
                chunkSize,
@@ -119,52 +88,21 @@
       // Use start time of first leg
       this->currentGpsTime_ns =
         (mSurvey->legs[0]->mTrajectorySettings->tStart + imp->getStartTime()) *
-        1000000000.0;
+        1e9;
     } else { // Use min time from input trajectory
-      this->currentGpsTime_ns = imp->getStartTime() * 1000000000.0;
->>>>>>> c3c5f760
+      this->currentGpsTime_ns = imp->getStartTime() * 1e9;
     }
   }
 
   // Orientate platform and start first leg
   startLeg(0, true);
 
-<<<<<<< HEAD
-    // If platform is interpolated from data, sync GPS time if requested
-    shared_ptr<InterpolatedMovingPlatform> imp =
-        dynamic_pointer_cast<InterpolatedMovingPlatform>(
-            getScanner()->platform
-        );
-    if(imp != nullptr && imp->isSyncGPSTime()){
-        if(mSurvey->legs[0]->mTrajectorySettings->hasStartTime()){
-            // Use start time of first leg
-            this->currentGpsTime_ns = (
-                mSurvey->legs[0]->mTrajectorySettings->tStart +
-                imp->getStartTime()
-            ) * 1e9;
-        }
-        else{  // Use min time from input trajectory
-            this->currentGpsTime_ns = imp->getStartTime() * 1e9;
-        }
-    }
-
-	// Orientate platform and start first leg
-	startLeg(0, true);
-
-    // For progress tracking
-	numEffectiveLegs = mSurvey->legs.size();
-    if(getScanner()->platform->canMove()) {
-		mSurvey->calculateLength();
-		numEffectiveLegs--;
-	}
-=======
   // For progress tracking
   numEffectiveLegs = mSurvey->legs.size();
   if (getScanner()->platform->canMove()) {
     mSurvey->calculateLength();
     numEffectiveLegs--;
   }
->>>>>>> c3c5f760
 }
 
 void
