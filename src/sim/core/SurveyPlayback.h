#pragma once

#include <memory>
#include <string>

#include "Survey.h"
#include "typedef.h"
#include <Simulation.h>

namespace helios {
namespace filems {
class FMSFacade;
}
}

/**
 * @brief Survey playback class, used to extend simulation functionalities
 *  so it can be controlled
 * @see Simulation
 */
class SurveyPlayback : public Simulation
{
private:
  friend class SimulationPlayer;

public:
  // ***  ATTRIBUTES  *** //
  // ******************** //
  /**
   * @brief Flag to specify if leg has been started (true) or not (false)
   */
  bool mLegStarted = false;

  /**
   * @brief The survey itself
   * @see Survey
   */
  std::shared_ptr<Survey> mSurvey;
  /**
   * @brief Main facade to file management system
   */
  std::shared_ptr<helios::filems::FMSFacade> fms = nullptr;

private:
  /**
   * @brief Number of effective legs
   */
  int numEffectiveLegs = 0; // = -1 leg if survey !onGround
  /**
   * @brief Currently elapsed length. It can be understood as the summation
   *  of all traveled legs
   */
  double elapsedLength = 0; // Sum of legs length traveled
  /**
   * @brief Survey simulation progress tracking
   */
  double progress = 0;
  /**
   * @brief Progress tracking for current leg
   */
  double legProgress = 0;
  /**
   * @brief Time (nanoseconds) when the leg started
   */
  std::chrono::nanoseconds legStartTime_ns;
  /**
   * @brief Elapsed time (nanoseconds) since survey simulation started
   */
  std::chrono::nanoseconds elapsedTime_ns;
  /**
   * @brief Expected remaining time (nanoseconds) for survey simulation
   */
  long long remainingTime_ns;
  /**
   * @brief Elapsed time (nanoseconds) since current leg started
   */
  std::chrono::nanoseconds legElapsedTime_ns;
  /**
   * @brief Expected remaining time (nanoseconds) for current leg completion
   */
  long long legRemainingTime_ns;
  /**
   * Flag to specify whether the shutdown process
   *  after finishing a simulation must be finished or not. It is mostly
   *  useful to run multiple simulations from PyHelios without rebuilding
   *  the survey.
   */
  bool disableShutdown;

public:
<<<<<<< HEAD
    // ***  CONSTRUCTION / DESTRUCTION  *** //
    // ************************************ //
    /**
     * @brief Survey playback constructor
     * @param survey The survey itself
     * @param fms The main facade of file management system
     * @param exportToFile Flag to specify if output must be written to a file
     *  (true) or not (false)
     * @param disableShutdown Flag to specify whether the shutdown process
     *  after finishing a simulation must be finished or not. It is mostly
     *  useful to run multiple simulations from PyHelios without rebuilding
     *  the survey.
     * @see Survey
     * @see Simulation::Simulation(unsigned, double, size_t)
     */
	SurveyPlayback(
        std::shared_ptr<Survey> survey,
        int const parallelizationStrategy,
        std::shared_ptr<PulseThreadPoolInterface> pulseThreadPoolInterface,
        int const chunkSize,
        std::string fixedGpsTimeStart,
        bool const legacyEnergyModel,
        bool const exportToFile=true,
        bool const disableShutdown=false,
		std::shared_ptr<FMSFacade> fms=nullptr
    );

    // ***  M E T H O D S  *** //
    // *********************** //
    /**
     * @brief Time estimation for the entire simulation and current leg.
     *  NOTICE this function is called from trackProgress
     * @param legCurrentProgress Current leg progress
     * @param onGround Not used at the moment
     * @param legElapsedLength Elapsed length for current leg
     * @see SurveyPlayback::trackProgress
     */
	void estimateTime(
	    int legCurrentProgress,
	    bool onGround,
	    double legElapsedLength
    );
	/**
	 * @brief Estimate the leg progress from linear space progress.
	 *
	 * Let \f$l\f$ be the leg elapsed length and \f$L\f$ be the total length of
	 *  the leg. But then, the leg progress \f$l_p\f$ can be estimated from
	 *  linear space as follows:
	 *
	 * \f[
	 *  l_p = 100 \frac{l}{L}
	 * \f]
	 *
	 * @param legElapsedLength The elapsed L2 spatial distance (euclidean
	 *  distance, standard vector norm) of the current leg. Noted as \f$l\f$.
	 * @return Leg progress estimated from linear space progress.
	 */
	int estimateSpatialLegProgress(double const legElapsedLength);
	/**
	 * @brief Estimate leg progress from angular progress.
	 *
	 * Let \f$\theta\f$ be the elapsed angular distance in radians and
	 *  \f$\Delta\f$ be the difference between end and start angles in radians
	 *  too. But then, the leg progress \f$l_p\f$ can be estimated these
	 *  angles as follows:
	 *
	 * \f[
	 *  l_p = 100 \frac{\theta}{\Delta}
	 * \f]
	 *
	 * @param legElapsedAngle The elapsed angular distance of the current leg.
	 *  Noted as \f$\theta\f$.
	 * @return Leg progress estimated from angular progress.
	 */
	int estimateAngularLegProgress(double const legElapsedAngle);
	/**
	 * @brief Estimate leg progress from temporal progress.
	 *
	 * Let \f$t\f$ be the current time, \f$t_a\f$ be the starting time point of
	 *  the simulated time, and \f$t_b\f$ the ending time point of the
	 *  simulation time.
	 * Thus, the leg progress \f$l_p\f$ can be estimated from time as follows:
	 *
	 * \f[
	 *  l_p = 100 \frac{t - t_a}{t_b - t_a}
	 * \f]
	 *
	 * @return Leg progress estimated from temporal progress.
	 */
	int estimateTemporalLegProgress();
	/**
	 * @brief Progress tracking and time estimation
	 * @see SurveyPlayback::estimateTime
	 */
	void trackProgress();
	/**
	 * @brief Perform computations for current simulation step
	 */
	void doSimStep() override;
	/**
	 * @brief Handle leg completion
	 */
    void onLegComplete() override;
    /**
     * @brief Start specified leg
     * @param legIndex Index of leg to start
     * @param manual Specify if leg initialization must be manual (true) or
     *  not (false)
     * @see Platform::initLeg
     * @see Platform::initLegManual
     */
    void startLeg(unsigned int const legIndex, bool const manual);
    /**
     * @brief Prepare output for current leg (measurements, trajectory and
     *  fullwave)
     * @see SyncFileWriter
     */
    void prepareOutput();
    /**
     * @brief Clear point cloud file for current leg
     */
    void clearPointcloudFile();
    /**
     * @brief Start next leg
     * @param manual Specify if manual leg initialization must be used (true)
     *  or not (false)
     * @see Platform::initLeg
     * @see Platform::initLegManual
     */
    void startNextLeg(bool manual);
    /**
     * @brief Handle survey playback shutdown.
     * @see Simulation::shutdown
     * @see Scanner::AbstractDetector
     */
    void shutdown() override;
    /**
     * @brief Translate milliseconds to time stamp string
     *
     * @param millis
     * @return Time stamp string corresponding to given milliseconds. Its
     *  format is "DD HH:MM:SS"
     */
    std::string milliToString(long millis);
    /**
     * @brief Perform stop and turn operation to advance to next leg
     *
     * Notice this operation is only supported for HelicopterPlatform.
     *  Trying to use it with other platforms leads to undefined behaviors
     *  and should be avoided.
     *
     * @param legIndex Index of current leg
     * @param leg Current leg
     * @see Platform::stopAndTurn
     * @see HelicopterPlatform
     */
    void stopAndTurn(unsigned int legIndex, std::shared_ptr<Leg> leg);
=======
  // ***  CONSTRUCTION / DESTRUCTION  *** //
  // ************************************ //
  /**
   * @brief Survey playback constructor
   * @param survey The survey itself
   * @param fms The main facade of file management system
   * @param exportToFile Flag to specify if output must be written to a file
   *  (true) or not (false)
   * @param disableShutdown Flag to specify whether the shutdown process
   *  after finishing a simulation must be finished or not. It is mostly
   *  useful to run multiple simulations from PyHelios without rebuilding
   *  the survey.
   * @see Survey
   * @see Simulation::Simulation(unsigned, double, size_t)
   */
  SurveyPlayback(
    std::shared_ptr<Survey> survey,
    std::shared_ptr<helios::filems::FMSFacade> fms,
    int const parallelizationStrategy,
    std::shared_ptr<PulseThreadPoolInterface> pulseThreadPoolInterface,
    int const chunkSize,
    std::string fixedGpsTimeStart,
    bool const legacyEnergyModel,
    bool const exportToFile = true,
    bool const disableShutdown = false);
>>>>>>> c3c5f760

  // ***  M E T H O D S  *** //
  // *********************** //
  /**
   * @brief Time estimation for the entire simulation and current leg.
   *  NOTICE this function is called from trackProgress
   * @param legCurrentProgress Current leg progress
   * @param onGround Not used at the moment
   * @param legElapsedLength Elapsed length for current leg
   * @see SurveyPlayback::trackProgress
   */
  void estimateTime(int legCurrentProgress,
                    bool onGround,
                    double legElapsedLength);
  /**
   * @brief Estimate the leg progress from linear space progress.
   *
   * Let \f$l\f$ be the leg elapsed length and \f$L\f$ be the total length of
   *  the leg. But then, the leg progress \f$l_p\f$ can be estimated from
   *  linear space as follows:
   *
   * \f[
   *  l_p = 100 \frac{l}{L}
   * \f]
   *
   * @param legElapsedLength The elapsed L2 spatial distance (euclidean
   *  distance, standard vector norm) of the current leg. Noted as \f$l\f$.
   * @return Leg progress estimated from linear space progress.
   */
  int estimateSpatialLegProgress(double const legElapsedLength);
  /**
   * @brief Estimate leg progress from angular progress.
   *
   * Let \f$\theta\f$ be the elapsed angular distance in radians and
   *  \f$\Delta\f$ be the difference between end and start angles in radians
   *  too. But then, the leg progress \f$l_p\f$ can be estimated these
   *  angles as follows:
   *
   * \f[
   *  l_p = 100 \frac{\theta}{\Delta}
   * \f]
   *
   * @param legElapsedAngle The elapsed angular distance of the current leg.
   *  Noted as \f$\theta\f$.
   * @return Leg progress estimated from angular progress.
   */
  int estimateAngularLegProgress(double const legElapsedAngle);
  /**
   * @brief Estimate leg progress from temporal progress.
   *
   * Let \f$t\f$ be the current time, \f$t_a\f$ be the starting time point of
   *  the simulated time, and \f$t_b\f$ the ending time point of the
   *  simulation time.
   * Thus, the leg progress \f$l_p\f$ can be estimated from time as follows:
   *
   * \f[
   *  l_p = 100 \frac{t - t_a}{t_b - t_a}
   * \f]
   *
   * @return Leg progress estimated from temporal progress.
   */
  int estimateTemporalLegProgress();
  /**
   * @brief Progress tracking and time estimation
   * @see SurveyPlayback::estimateTime
   */
  void trackProgress();
  /**
   * @brief Perform computations for current simulation step
   */
  void doSimStep() override;
  /**
   * @brief Handle leg completion
   */
  void onLegComplete() override;
  /**
   * @brief Start specified leg
   * @param legIndex Index of leg to start
   * @param manual Specify if leg initialization must be manual (true) or
   *  not (false)
   * @see Platform::initLeg
   * @see Platform::initLegManual
   */
  void startLeg(unsigned int const legIndex, bool const manual);
  /**
   * @brief Prepare output for current leg (measurements, trajectory and
   *  fullwave)
   * @see SyncFileWriter
   */
  void prepareOutput();
  /**
   * @brief Clear point cloud file for current leg
   */
  void clearPointcloudFile();
  /**
   * @brief Start next leg
   * @param manual Specify if manual leg initialization must be used (true)
   *  or not (false)
   * @see Platform::initLeg
   * @see Platform::initLegManual
   */
  void startNextLeg(bool manual);
  /**
   * @brief Handle survey playback shutdown.
   * @see Simulation::shutdown
   * @see Scanner::AbstractDetector
   */
  void shutdown() override;
  /**
   * @brief Translate milliseconds to time stamp string
   *
   * @param millis
   * @return Time stamp string corresponding to given milliseconds. Its
   *  format is "DD HH:MM:SS"
   */
  std::string milliToString(long millis);
  /**
   * @brief Perform stop and turn operation to advance to next leg
   *
   * Notice this operation is only supported for HelicopterPlatform.
   *  Trying to use it with other platforms leads to undefined behaviors
   *  and should be avoided.
   *
   * @param legIndex Index of current leg
   * @param leg Current leg
   * @see Platform::stopAndTurn
   * @see HelicopterPlatform
   */
  void stopAndTurn(unsigned int legIndex, std::shared_ptr<Leg> leg);

  // ***  GETTERS and SETTERS  *** //
  // ***************************** //
  /**
   * @brief Obtain current leg
   * @return Current leg
   * @see Leg
   * @see SurveyPlayback::getPreviousLeg
   */
  std::shared_ptr<Leg> getCurrentLeg();
  /**
   * @brief Obtain the previous leg, if any
   * @return Previous leg, nullptr if there is no previous leg
   * @see Leg
   * @see SurveyPlayback::getCurrentLeg
   */
  std::shared_ptr<Leg> getPreviousLeg();
  /**
   * @brief Obtain current leg index
   * @return Current leg index
   */
  int getCurrentLegIndex();
  /**
   * @brief Obtain current leg output prefix
   * @param format The integer format string to handle how many digits use
   *  to numerate both strip and leg prefixes
   * @return Current leg output prefix
   */
  std::string getLegOutputPrefix(std::string format = "%03d");

  /**
   * @brief Obtain simulation progress
   * @return Simulation progress
   */
  double getProgress() { return this->progress; }

  /**
   * @brief Obtain current leg progress
   * @return Current leg progress
   */
  double getLegProgress() { return this->legProgress; }

  /**
   * @brief Obtain the number of effective legs
   * @return Number of effective legs
   */
  int getNumEffectiveLegs() { return this->numEffectiveLegs; }

  /**
   * @brief Obtain elapsed time
   * @return Elapsed time (nanoseconds)
   */
  std::chrono::nanoseconds getElapsedTime() { return this->elapsedTime_ns; }
  /**
   * @brief Obtain elapsed length
   * @return The elapsed length
   * @see SurveyPlayback::elapsedLength
   */
  double getElapsedLength() { return this->elapsedLength; }

  /**
   * @brief Obtain expected remaining time
   * @return Expected remaining time (nanoseconds)
   */
  long getRemainingTime() { return this->remainingTime_ns; }
  /**
   * @brief Obtain the leg start time in nanoseconds
   * @return The leg start time (nanoseconds)
   */
  std::chrono::nanoseconds getLegStartTime() { return this->legStartTime_ns; }
  /**
   * @brief Obtain current leg elapsed time
   * @return Current leg elapsed time (nanoseconds)
   */
  std::chrono::nanoseconds getLegElapsedTime()
  {
    return this->legElapsedTime_ns;
  }
  /**
   * @brief Obtain current leg expected remaining time
   * @return Current leg expected remaining time (nanoseconds)
   */
  long getLegRemainingTime() { return this->legRemainingTime_ns; }
};<|MERGE_RESOLUTION|>--- conflicted
+++ resolved
@@ -88,165 +88,6 @@
   bool disableShutdown;
 
 public:
-<<<<<<< HEAD
-    // ***  CONSTRUCTION / DESTRUCTION  *** //
-    // ************************************ //
-    /**
-     * @brief Survey playback constructor
-     * @param survey The survey itself
-     * @param fms The main facade of file management system
-     * @param exportToFile Flag to specify if output must be written to a file
-     *  (true) or not (false)
-     * @param disableShutdown Flag to specify whether the shutdown process
-     *  after finishing a simulation must be finished or not. It is mostly
-     *  useful to run multiple simulations from PyHelios without rebuilding
-     *  the survey.
-     * @see Survey
-     * @see Simulation::Simulation(unsigned, double, size_t)
-     */
-	SurveyPlayback(
-        std::shared_ptr<Survey> survey,
-        int const parallelizationStrategy,
-        std::shared_ptr<PulseThreadPoolInterface> pulseThreadPoolInterface,
-        int const chunkSize,
-        std::string fixedGpsTimeStart,
-        bool const legacyEnergyModel,
-        bool const exportToFile=true,
-        bool const disableShutdown=false,
-		std::shared_ptr<FMSFacade> fms=nullptr
-    );
-
-    // ***  M E T H O D S  *** //
-    // *********************** //
-    /**
-     * @brief Time estimation for the entire simulation and current leg.
-     *  NOTICE this function is called from trackProgress
-     * @param legCurrentProgress Current leg progress
-     * @param onGround Not used at the moment
-     * @param legElapsedLength Elapsed length for current leg
-     * @see SurveyPlayback::trackProgress
-     */
-	void estimateTime(
-	    int legCurrentProgress,
-	    bool onGround,
-	    double legElapsedLength
-    );
-	/**
-	 * @brief Estimate the leg progress from linear space progress.
-	 *
-	 * Let \f$l\f$ be the leg elapsed length and \f$L\f$ be the total length of
-	 *  the leg. But then, the leg progress \f$l_p\f$ can be estimated from
-	 *  linear space as follows:
-	 *
-	 * \f[
-	 *  l_p = 100 \frac{l}{L}
-	 * \f]
-	 *
-	 * @param legElapsedLength The elapsed L2 spatial distance (euclidean
-	 *  distance, standard vector norm) of the current leg. Noted as \f$l\f$.
-	 * @return Leg progress estimated from linear space progress.
-	 */
-	int estimateSpatialLegProgress(double const legElapsedLength);
-	/**
-	 * @brief Estimate leg progress from angular progress.
-	 *
-	 * Let \f$\theta\f$ be the elapsed angular distance in radians and
-	 *  \f$\Delta\f$ be the difference between end and start angles in radians
-	 *  too. But then, the leg progress \f$l_p\f$ can be estimated these
-	 *  angles as follows:
-	 *
-	 * \f[
-	 *  l_p = 100 \frac{\theta}{\Delta}
-	 * \f]
-	 *
-	 * @param legElapsedAngle The elapsed angular distance of the current leg.
-	 *  Noted as \f$\theta\f$.
-	 * @return Leg progress estimated from angular progress.
-	 */
-	int estimateAngularLegProgress(double const legElapsedAngle);
-	/**
-	 * @brief Estimate leg progress from temporal progress.
-	 *
-	 * Let \f$t\f$ be the current time, \f$t_a\f$ be the starting time point of
-	 *  the simulated time, and \f$t_b\f$ the ending time point of the
-	 *  simulation time.
-	 * Thus, the leg progress \f$l_p\f$ can be estimated from time as follows:
-	 *
-	 * \f[
-	 *  l_p = 100 \frac{t - t_a}{t_b - t_a}
-	 * \f]
-	 *
-	 * @return Leg progress estimated from temporal progress.
-	 */
-	int estimateTemporalLegProgress();
-	/**
-	 * @brief Progress tracking and time estimation
-	 * @see SurveyPlayback::estimateTime
-	 */
-	void trackProgress();
-	/**
-	 * @brief Perform computations for current simulation step
-	 */
-	void doSimStep() override;
-	/**
-	 * @brief Handle leg completion
-	 */
-    void onLegComplete() override;
-    /**
-     * @brief Start specified leg
-     * @param legIndex Index of leg to start
-     * @param manual Specify if leg initialization must be manual (true) or
-     *  not (false)
-     * @see Platform::initLeg
-     * @see Platform::initLegManual
-     */
-    void startLeg(unsigned int const legIndex, bool const manual);
-    /**
-     * @brief Prepare output for current leg (measurements, trajectory and
-     *  fullwave)
-     * @see SyncFileWriter
-     */
-    void prepareOutput();
-    /**
-     * @brief Clear point cloud file for current leg
-     */
-    void clearPointcloudFile();
-    /**
-     * @brief Start next leg
-     * @param manual Specify if manual leg initialization must be used (true)
-     *  or not (false)
-     * @see Platform::initLeg
-     * @see Platform::initLegManual
-     */
-    void startNextLeg(bool manual);
-    /**
-     * @brief Handle survey playback shutdown.
-     * @see Simulation::shutdown
-     * @see Scanner::AbstractDetector
-     */
-    void shutdown() override;
-    /**
-     * @brief Translate milliseconds to time stamp string
-     *
-     * @param millis
-     * @return Time stamp string corresponding to given milliseconds. Its
-     *  format is "DD HH:MM:SS"
-     */
-    std::string milliToString(long millis);
-    /**
-     * @brief Perform stop and turn operation to advance to next leg
-     *
-     * Notice this operation is only supported for HelicopterPlatform.
-     *  Trying to use it with other platforms leads to undefined behaviors
-     *  and should be avoided.
-     *
-     * @param legIndex Index of current leg
-     * @param leg Current leg
-     * @see Platform::stopAndTurn
-     * @see HelicopterPlatform
-     */
-    void stopAndTurn(unsigned int legIndex, std::shared_ptr<Leg> leg);
-=======
   // ***  CONSTRUCTION / DESTRUCTION  *** //
   // ************************************ //
   /**
@@ -264,15 +105,14 @@
    */
   SurveyPlayback(
     std::shared_ptr<Survey> survey,
-    std::shared_ptr<helios::filems::FMSFacade> fms,
     int const parallelizationStrategy,
     std::shared_ptr<PulseThreadPoolInterface> pulseThreadPoolInterface,
     int const chunkSize,
     std::string fixedGpsTimeStart,
     bool const legacyEnergyModel,
     bool const exportToFile = true,
-    bool const disableShutdown = false);
->>>>>>> c3c5f760
+    bool const disableShutdown = false,
+    std::shared_ptr<helios::filems::FMSFacade> fms = nullptr);
 
   // ***  M E T H O D S  *** //
   // *********************** //
