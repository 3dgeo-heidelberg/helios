<<<<<<< HEAD
from typing import Annotated, Any, Literal, Optional
=======
from helios.scene import StaticScene
>>>>>>> eba9813e
from helios.utils import get_asset_directories
from helios.validation import (
    AssetPath,
    Model,
    UpdateableMixin,
    validate_xml_file,
)
<<<<<<< HEAD
from pydantic import Field, validate_call
import numpy as np
=======

from pydantic import validate_call
>>>>>>> eba9813e

import _helios


class Printable:
    def __str__(self):
        from pprint import pformat

        return "<" + type(self).__name__ + "> " + pformat(vars(self), indent=4, width=1)


traj_csv_dtype = np.dtype(
    [
        ("t", "f8"),
        ("x", "f8"),
        ("y", "f8"),
        ("z", "f8"),
        ("roll", "f8"),
        ("pitch", "f8"),
        ("yaw", "f8"),
    ]
)


class PlatformSettingsBase(
    Printable, Model, UpdateableMixin, cpp_class=_helios.PlatformSettings
):
    pass


class TrajectorySettings(PlatformSettingsBase, cpp_class=_helios.TrajectorySettings):
    start_time: float = 0
    end_time: float = 0
    teleport_to_start: bool = False


class PlatformSettings(PlatformSettingsBase):
    x: float = 0
    y: float = 0
    z: float = 0

    def force_on_ground(self, scene: StaticScene):
        """
        Move waypoint z coordinate to ground level
        """

        ground_point = scene._cpp_object.ground_point_at((self.x, self.y, self.z))
        self.z = ground_point[2]


class StaticPlatformSettings(PlatformSettings):
    pass


class DynamicPlatformSettings(PlatformSettings):
    trajectory_settings: TrajectorySettings = TrajectorySettings()
    speed_m_s: Annotated[float, Field(ge=0)] = 70


class Platform(Printable, Model, cpp_class=_helios.Platform):
    # TODO: should platform_settings get set from xml as well?
    platform_settings: Optional[PlatformSettings] = None

    @classmethod
    @validate_call
    def from_xml(cls, platform_file: AssetPath, platform_id: str = ""):

        # Validate the XML
        validate_xml_file(platform_file, "xsd/platform.xsd")

        _cpp_platform = _helios.read_platform_from_xml(
            str(platform_file), [str(p) for p in get_asset_directories()], platform_id
        )
        cppplatform = cls._from_cpp(_cpp_platform)
        return cppplatform


#
# Predefined platforms
#


def sr22():
    return Platform.from_xml("data/platforms.xml", platform_id="sr22")


def quadcopter():
    return Platform.from_xml("data/platforms.xml", platform_id="quadcopter")


def copter_linearpath():
    return Platform.from_xml("data/platforms.xml", platform_id="copter_linearpath")


def tractor():
    return Platform.from_xml("data/platforms.xml", platform_id="tractor")


def tractor_leftside():
    return Platform.from_xml("data/platforms.xml", platform_id="tractor_leftside")


def vehicle_linearpath():
    return Platform.from_xml("data/platforms.xml", platform_id="vehicle_linearpath")


def vmx_450_car_left():
    return Platform.from_xml("data/platforms.xml", platform_id="vmx-450-car-left")


def vmx_450_car_right():
    return Platform.from_xml("data/platforms.xml", platform_id="vmx-450-car-right")


def vmq_1ha_car():
    return Platform.from_xml("data/platforms.xml", platform_id="vmq-1ha-car-0")


def simple_linearpath():
    return Platform.from_xml("data/platforms.xml", platform_id="simple_linearpath")


def tripod():
    return Platform.from_xml("data/platforms.xml", platform_id="tripod")<|MERGE_RESOLUTION|>--- conflicted
+++ resolved
@@ -1,8 +1,4 @@
-<<<<<<< HEAD
-from typing import Annotated, Any, Literal, Optional
-=======
 from helios.scene import StaticScene
->>>>>>> eba9813e
 from helios.utils import get_asset_directories
 from helios.validation import (
     AssetPath,
@@ -10,13 +6,10 @@
     UpdateableMixin,
     validate_xml_file,
 )
-<<<<<<< HEAD
 from pydantic import Field, validate_call
+from typing import Annotated, Any, Literal, Optional
+
 import numpy as np
-=======
-
-from pydantic import validate_call
->>>>>>> eba9813e
 
 import _helios
 
@@ -65,6 +58,12 @@
 
         ground_point = scene._cpp_object.ground_point_at((self.x, self.y, self.z))
         self.z = ground_point[2]
+
+
+class StaticPlatformSettings(PlatformSettingsBase):
+    x: float = 0
+    y: float = 0
+    z: float = 0
 
 
 class StaticPlatformSettings(PlatformSettings):
