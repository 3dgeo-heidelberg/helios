--- conflicted
+++ resolved
@@ -1,16 +1,11 @@
-<<<<<<< HEAD
+from helios.scene import StaticScene
 from helios.utils import get_asset_directories, strip_asset_prefix
-=======
-from helios.scene import StaticScene
-from helios.utils import get_asset_directories
->>>>>>> e3b15925
 from helios.validation import (
     AssetPath,
     Model,
     UpdateableMixin,
     validate_xml_file,
 )
-
 from pydantic import validate_call
 
 import _helios
