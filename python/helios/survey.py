from helios.leg import Leg
from helios.platform import Platform, PlatformSettings
from helios.scanner import Scanner, ScannerSettings
from helios.scene import Scene
from helios.util import get_asset_directories, meas_dtype, traj_dtype
<<<<<<< HEAD
from helios.validation import AssetPath, Model, Property
=======
from helios.validation import Model, Property, validate_xml_file

from datetime import datetime, timezone
>>>>>>> 2e5508bc
from pathlib import Path
from pydantic import validate_call
from typing import Literal, Optional

import numpy as np
import os
import tempfile

import _helios


class Survey(Model, cpp_class=_helios.Survey):
    scanner: Scanner = Property(
        cpp="scanner", wraptype=Scanner, unique_across_instances=True
    )
    platform: Platform = Property(cpp="platform", wraptype=Platform)
    scene: Scene = Property(cpp="scene", wraptype=Scene)
    legs: list[Leg] = Property(cpp="legs", wraptype=Leg, iterable=True, default=[])
    name: str = Property(cpp="name", default="")

    @validate_call
    def run(
        self,
        output: Optional[Path] = None,
        num_threads: Optional[int] = None,
        format: Literal["laz", "las", "xyz"] = "las",
    ):

        # List of parameters to maybe incorporate in the future
        parallelization_strategy = 1
        warehouse_factor = 4

        if output is None:
            # TODO: Implement approach where we don't need to write to disk
            las_output, zip_output = False, False
            temp_dir_obj = tempfile.TemporaryDirectory()

            fms = _helios.FMSFacadeFactory().build_facade(
                temp_dir_obj.name,
                1.0,
                las_output,
                False,
                zip_output,
                False,
                self._cpp_object,
            )

        else:
            # Make the given output path absolute
            output = Path(output).absolute()

            # Determine boolean flags for the output
            las_output, zip_output = {
                "laz": (True, True),
                "las": (True, False),
                "xyz": (False, False),
            }.get(format)
            fms = _helios.FMSFacadeFactory().build_facade(
                str(output), 1.0, las_output, False, zip_output, False, self._cpp_object
            )

        # Determine maximum number of threads to use
        if num_threads is None:
            num_threads = os.cpu_count()

        # Use the current time as GPS time (will be argument later)
        current_time = datetime.now(timezone.utc).isoformat(timespec="seconds")

        # Set up internal data structures for the execution

        accuracy = self.scanner._cpp_object.detector.accuracy
        ptpf = _helios.PulseThreadPoolFactory(
            parallelization_strategy, num_threads - 1, accuracy, 32, warehouse_factor
        )
        pulse_thread_pool = ptpf.make_pulse_thread_pool()
        playback = _helios.SurveyPlayback(
            self._cpp_object,
            fms,
            parallelization_strategy,
            pulse_thread_pool,
            32,
            current_time,
            True,
            True,
        )
        playback.callback_frequency = 0

        self.scanner._cpp_object.cycle_measurements_mutex = None
        self.scanner._cpp_object.cycle_measurements = []
        self.scanner._cpp_object.cycle_trajectories = []
        self.scanner._cpp_object.all_measurements = []
        self.scanner._cpp_object.all_trajectories = []
        self.scanner._cpp_object.all_output_paths = []

        # Start simulating the survey
        playback.start()

        if output is None:
            measurements = self.scanner._cpp_object.all_measurements
            num_measurements = len(measurements)

            data_mes = np.empty(num_measurements, dtype=meas_dtype)

            for i, measurement in enumerate(measurements):
                data_mes[i] = (
                    measurement.dev_id,
                    measurement.dev_idx,
                    measurement.hit_object_id,
                    tuple(measurement.position),
                    tuple(measurement.beam_direction),
                    tuple(measurement.beam_origin),
                    measurement.distance,
                    measurement.intensity,
                    measurement.echo_width,
                    measurement.return_number,
                    measurement.pulse_return_number,
                    measurement.fullwave_index,
                    measurement.classification,
                    measurement.gps_time,
                )

            trajectories = self.scanner._cpp_object.all_trajectories
            num_trajectories = len(trajectories)

            data_traj = np.empty(num_trajectories, dtype=traj_dtype)

            for i, trajectory in enumerate(trajectories):
                data_traj[i] = (
                    trajectory.gps_time,
                    tuple(trajectory.position),
                    trajectory.roll,
                    trajectory.pitch,
                    trajectory.yaw,
                )

            temp_dir_obj.cleanup()

            return data_mes, data_traj

        # Return path to the created output directory
        return Path(playback.fms.write.get_measurement_writer_output_path()).parent

    def add_leg(
        self,
        leg: Leg = None,
        platform_settings: Optional[PlatformSettings] = None,
        scanner_settings: Optional[ScannerSettings] = None,
        **parameters,
    ):
        """Add a new leg to the survey.

        It can either be already constructed or it will be constructed
        from the provided settings.
        """

        # We construct a leg if none was provided
        if leg is None:
            leg = Leg()

        # Set the parameters given as scanner + platform settings
        if platform_settings is not None:
            leg.platform_settings.update_from_object(platform_settings)
        if scanner_settings is not None:
            leg.scanner_settings.update_from_object(scanner_settings)

        # Update with the rest of the given parameters
        leg.platform_settings.update_from_dict(parameters, skip_exceptions=True)
        leg.scanner_settings.update_from_dict(parameters, skip_exceptions=True)

        # If there are parameters left, we raise an error
        if parameters:
            raise ValueError(f"Unknown parameters: {', '.join(parameters)}")

        # By using assignment instead of append,
        # we ensure that the property is validated
        self.legs = self.legs + [leg]

    @classmethod
    @validate_call
    def from_xml(cls, survey_file: AssetPath):
        """Construct the survey object from an XML file."""

        # Validate the XML
        validate_xml_file(survey_file, "xsd/survey.xsd")

        _cpp_survey = _helios.read_survey_from_xml(
            str(survey_file), [str(p) for p in get_asset_directories()], True, True
        )
        return cls.__new__(cls, _cpp_object=_cpp_survey)<|MERGE_RESOLUTION|>--- conflicted
+++ resolved
@@ -3,13 +3,9 @@
 from helios.scanner import Scanner, ScannerSettings
 from helios.scene import Scene
 from helios.util import get_asset_directories, meas_dtype, traj_dtype
-<<<<<<< HEAD
-from helios.validation import AssetPath, Model, Property
-=======
-from helios.validation import Model, Property, validate_xml_file
+from helios.validation import AssetPath, Model, Property, validate_xml_file
 
 from datetime import datetime, timezone
->>>>>>> 2e5508bc
 from pathlib import Path
 from pydantic import validate_call
 from typing import Literal, Optional
