--- conflicted
+++ resolved
@@ -3,14 +3,8 @@
 from helios.validation import AssetPath, Model, MultiAssetPath, validate_xml_file
 
 from numpydantic import NDArray, Shape
-<<<<<<< HEAD
 from pydantic import PositiveFloat, NonNegativeFloat, NonNegativeInt, validate_call
-from typing import Literal, Optional
-from pathlib import Path
-=======
-from pydantic import Field, PositiveFloat, NonNegativeFloat, NonNegativeInt, PositiveInt, validate_call, conint
-from typing import Literal, Optional, Union, Annotated
->>>>>>> e067cc7d
+from typing import Literal, Optional, Union
 
 import numpy as np
 
@@ -18,7 +12,6 @@
 
 
 class ScenePart(Model, cpp_class=_helios.ScenePart):
-
     force_on_ground: Union[ForceOnGroundStrategy, PositiveInt] = ForceOnGroundStrategy.NONE
     is_ground: bool = False
 
@@ -293,15 +286,4 @@
         _cpp_scene = _helios.read_scene_from_xml(
             str(scene_file), [str(p) for p in get_asset_directories()], True
         )
-        return cls._from_cpp(_cpp_scene)
-    
-    @classmethod
-    @validate_call
-    def from_binary(cls, filename: AssetPath):    
-        _cpp_scene = _helios.read_scene_from_binary(str(filename))
-        return cls._from_cpp(_cpp_scene)
-
-    def to_binary(self, filename: AssetPath, is_dyn_scene: bool = False):
-        _helios.write_scene_to_binary(str(filename), self._cpp_object, is_dyn_scene)
-		
-	+        return cls._from_cpp(_cpp_scene)