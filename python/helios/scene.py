<<<<<<< HEAD
from helios.settings import ExecutionSettings, compose_execution_settings
from helios.utils import get_asset_directories, detect_separator, strip_asset_prefix
=======
from helios.settings import ExecutionSettings, compose_execution_settings, ForceOnGroundStrategy
from helios.utils import get_asset_directories, detect_separator
>>>>>>> e3b15925
from helios.validation import AssetPath, Model, MultiAssetPath, validate_xml_file

from numpydantic import NDArray, Shape
from pydantic import PositiveFloat, PositiveInt, NonNegativeFloat, NonNegativeInt, validate_call
from typing import Literal, Optional, Union

import numpy as np

import _helios


class ScenePart(Model, cpp_class=_helios.ScenePart):
    force_on_ground: Union[ForceOnGroundStrategy, PositiveInt] = ForceOnGroundStrategy.NONE
    is_ground: bool = False
    classification: int = 0
    
    @validate_call
    def rotate(
        self,
        quaternion: Optional[NDArray[Shape["4"], np.float64]] = None,
        axis: Optional[NDArray[Shape["3"], np.float64]] = None,
        angle: Optional[float] = None,
        origin: Optional[NDArray[Shape["3"], np.float64]] = None,
        image: Optional[NDArray[Shape["3"], np.float64]] = None,
    ):
        """Rotate the scene part.

        The rotation can be specified as one of the following parameters:
        * A quaternion
        * An axis and an angle
        * An origin and an image vector
        """

        # Record the rotation in the provenance
        self._provenance.setdefault("transformations", [])

        # The rotation object that we want to construct
        rot = None

        # Handle construction via a given quaternion
        if quaternion is not None:
            rot = _helios.Rotation(
                quaternion[0], quaternion[1], quaternion[2], quaternion[3], True
            )

            self._provenance["transformations"].append(
                {
                    "rotate": {
                        "quaternion": quaternion,
                    },
                }
            )

        # Handle construction via an axis and angle
        if axis is not None or angle is not None:
            if rot is not None:
                raise ValueError("Too many rotation parameters specified")
            if axis is None:
                raise ValueError("Axis must be specified when angle is specified")
            if angle is None:
                raise ValueError("Angle must be specified when axis is specified")

            rot = _helios.Rotation(axis, angle)

            self._provenance["transformations"].append(
                {
                    "rotate": {
                        "axis": axis,
                        "angle": angle,
                    },
                }
            )

        # Handle construction via two vectors
        if origin is not None or image is not None:
            if rot is not None:
                raise ValueError("Too many rotation parameters specified")
            if origin is None:
                raise ValueError("Origin must be specified when image is specified")
            if image is None:
                raise ValueError("Image must be specified when origin is specified")

            rot = _helios.Rotation(origin, image)

            self._provenance["transformations"].append(
                {
                    "rotate": {
                        "origin": origin,
                        "image": image,
                    },
                }
            )

        # If no rotation was specified, raise an error
        if rot is None:
            raise ValueError("No rotation parameters specified")

        # Perform the actual rotation
        _helios.rotate_scene_part(self._cpp_object, rot)

        return self

    @validate_call
    def scale(self, factor: PositiveFloat):
        """Scale the scene part by a factor."""

        _helios.scale_scene_part(self._cpp_object, factor)

        # Record the scaling in the provenance
        self._provenance.setdefault("transformations", [])
        self._provenance["transformations"].append(
            {
                "scale": {
                    "factor": factor,
                },
            }
        )

        return self

    @validate_call
    def translate(self, offset: NDArray[Shape["3"], np.float64]):
        """Translate the scene part by an offset."""

        _helios.translate_scene_part(self._cpp_object, offset)

        # Record the translation in the provenance
        self._provenance.setdefault("transformations", [])
        self._provenance["transformations"].append(
            {
                "translate": {
                    "offset": offset,
                },
            }
        )

        return self

    @classmethod
    @validate_call
    def from_xml(cls, scene_part_file: AssetPath, id: int):

        # Validate the XML
        validate_xml_file(scene_part_file, "xsd/scene.xsd")

        _cpp_scene_part = _helios.read_scene_part_from_xml(
            str(scene_part_file), [str(p) for p in get_asset_directories()], id
        )
        obj = cls._from_cpp(_cpp_scene_part)

        obj._provenance = {
            "from_xml": {
                "scene_part_file": str(strip_asset_prefix(scene_part_file)),
                "id": id,
            }
        }

        return obj

    @classmethod
    @validate_call
    def from_obj(cls, obj_file: AssetPath, up_axis: Literal["y", "z"] = "z"):
        """Load the scene part from an OBJ file.

        For paths (potentially) containing wildcards, use 'ScenePart.from_objs()' instead!
        """

        _cpp_part = _helios.read_obj_scene_part(
            str(obj_file), [str(p) for p in get_asset_directories()], up_axis
        )

        obj = cls._from_cpp(_cpp_part)

        obj._provenance = {
            "from_obj": {
                "obj_file": str(strip_asset_prefix(obj_file)),
                "up_axis": up_axis,
            }
        }

        return obj

    @classmethod
    @validate_call
    def from_tiff(cls, tiff_file: AssetPath):
        """Load the scene part from a TIFF file."""

        _cpp_part = _helios.read_tiff_scene_part(str(tiff_file))

        obj = cls._from_cpp(_cpp_part)

        obj._provenance = {
            "from_tiff": {
                "tiff_file": str(strip_asset_prefix(tiff_file)),
            }
        }

        return obj

    @classmethod
    @validate_call
    def from_objs(cls, obj_files: MultiAssetPath, up_axis: Literal["y", "z"] = "z"):
        """Load multiple scene parts from OBJ files

        Expects a single Path containing some (or none) wildcards ('*').
        Supports '**' for matching multiple directories.
        """
        return [ScenePart.from_obj(obj, up_axis) for obj in obj_files]

    @classmethod
    @validate_call
    def from_tiffs(cls, tiff_files: MultiAssetPath):
        """Load multiple scene parts from TIFF files

        Expects a single Path containing some (or none) wildcards ('*').
        Supports '**' for matching multiple directories.
        """
        return [ScenePart.from_tiff(tiff) for tiff in tiff_files]

    @classmethod
    @validate_call
    def from_xyz(
        cls,
        xyz_file: AssetPath,
        voxel_size: PositiveFloat,
        separator: Optional[str] = None,
        max_color_value: NonNegativeFloat = 0.0,
        default_normal: NDArray[Shape["3"], np.float64] = np.array(
            [np.finfo(np.float64).max] * 3, dtype=np.float64
        ),
        sparse: bool = False,
        estimate_normals: bool = False,
        normals_file_columns: list[NonNegativeInt] = [3, 4, 5],
        rgb_file_columns: list[NonNegativeInt] = [6, 7, 8],
        snap_neighbor_normal: bool = False,
    ):
        """Load the scene part from an XYZ file."""

        if separator is None:
            separator = detect_separator(xyz_file)

        _cpp_part = _helios.read_xyz_scene_part(
            str(xyz_file),
            [str(p) for p in get_asset_directories()],
            separator,
            voxel_size,
            max_color_value,
            default_normal,
            sparse,
            int(estimate_normals),
            normals_file_columns[0],
            normals_file_columns[1],
            normals_file_columns[2],
            rgb_file_columns[0],
            rgb_file_columns[1],
            rgb_file_columns[2],
            snap_neighbor_normal,
        )

        obj = cls._from_cpp(_cpp_part)

        obj._provenance = {
            "from_xyz": {
                "xyz_file": str(strip_asset_prefix(xyz_file)),
                "separator": separator,
                "voxel_size": voxel_size,
                "max_color_value": max_color_value,
                "default_normal": default_normal,
                "sparse": sparse,
                "estimate_normals": estimate_normals,
                "normals_file_columns": normals_file_columns,
                "rgb_file_columns": rgb_file_columns,
                "snap_neighbor_normal": snap_neighbor_normal,
            }
        }

        return obj

    @classmethod
    @validate_call
    def from_xyzs(
        cls,
        xyz_files: MultiAssetPath,
        voxel_size: PositiveFloat,
        separator: Optional[str] = None,
        max_color_value: NonNegativeFloat = 0.0,
        default_normal: NDArray[Shape["3"], np.float64] = np.array(
            [np.finfo(np.float64).max] * 3, dtype=np.float64
        ),
        sparse: bool = False,
        estimate_normals: bool = False,
        normals_file_columns: list[NonNegativeInt] = [3, 4, 5],
        rgb_file_columns: list[NonNegativeInt] = [6, 7, 8],
        snap_neighbor_normal: bool = False,
    ):
        """
        Load multiple scene parts from XYZ files.

        Each parameters hould be a single shared value for all files.
        """
        return [
            ScenePart.from_xyz(
                xyz,
                voxel_size,
                separator,
                max_color_value,
                default_normal,
                sparse,
                estimate_normals,
                normals_file_columns,
                rgb_file_columns,
                snap_neighbor_normal,
            )
            for xyz in xyz_files
        ]

    @classmethod
    @validate_call
    def from_vox(
        cls,
        vox_file: AssetPath,
        intersection_mode: Literal["scaled", "fixed"],
        intersection_argument: Optional[float] = None,
        random_shift: bool = False,
        ladlut_path: Optional[str] = None,
    ):
        """Load the scene part from a VOX file."""

        if intersection_mode == "fixed" and intersection_argument is not None:
            raise ValueError(
                "'intersection_argument' must not be provided when 'intersection_mode' is 'fixed'."
            )

        _cpp_part = _helios.read_vox_scene_part(
            str(vox_file),
            [str(p) for p in get_asset_directories()],
            intersection_mode,
            intersection_argument if intersection_argument is not None else 0.0,
            random_shift,
            ladlut_path if ladlut_path is not None else "",
        )

        obj = cls._from_cpp(_cpp_part)

        obj._provenance = {
            "from_vox": {
                "vox_file": str(strip_asset_prefix(vox_file)),
                "intersection_mode": intersection_mode,
                "intersection_argument": intersection_argument,
                "random_shift": random_shift,
                "ladlut_path": ladlut_path,
            }
        }

        return obj

    @classmethod
    def _from_dict(cls, d):
        part = None
        if "from_xml" in d:
            part = cls.from_xml(**d["from_xml"])
        if "from_obj" in d:
            part = cls.from_obj(**d["from_obj"])
        if "from_tiff" in d:
            part = cls.from_tiff(**d["from_tiff"])
        if "from_xyz" in d:
            part = cls.from_xyz(**d["from_xyz"])
        if "from_vox" in d:
            part = cls.from_vox(**d["from_vox"])

        if part is None:
            raise ValueError(
                "Error deserializing ScenePart: No valid source found in the dictionary."
            )

        if "transformations" in d:
            for transformation in d["transformations"]:
                if "rotate" in transformation:
                    part = part.rotate(**transformation["rotate"])
                    continue
                if "scale" in transformation:
                    part = part.scale(**transformation["scale"])
                    continue
                if "translate" in transformation:
                    part = part.translate(**transformation["translate"])
                    continue

                raise ValueError(
                    "Error deserializing ScenePart: Unknown transformation found in the dictionary."
                )

        return part


class StaticScene(Model, cpp_class=_helios.StaticScene):
    scene_parts: list[ScenePart] = []

    def _finalize(
        self, execution_settings: Optional[ExecutionSettings] = None, **parameters
    ):
        """Finalize the scene, making it ready for rendering."""

        if len(self._cpp_object.primitives) == 0:
            execution_settings = compose_execution_settings(
                execution_settings, parameters
            )
            _helios.finalize_static_scene(
                self._cpp_object,
                execution_settings.parallelization,
                execution_settings.kdt_num_threads,
                execution_settings.kdt_geom_num_threads,
                execution_settings.sah_nodes,
            )

    def _set_reflectances(self, wavelength: float):
        """Modify the scene's primitives with correct reflectances for the given wavelength."""

        _helios.set_scene_reflectances(
            self._cpp_object, [str(p) for p in get_asset_directories()], wavelength
        )

    def _pre_set(self, field, value):
        if field == "scene_parts":
            self._enforce_uniqueness_across_instances(field, value)

    def _post_set(self, field):
        # When the Scene changes, we want to invalidate the KDTree etc.

        _helios.invalidate_static_scene(self._cpp_object)

    @classmethod
    @validate_call
    def from_binary(cls, filename: AssetPath):    
        _cpp_scene = _helios.read_scene_from_binary(str(filename))
        return cls._from_cpp(_cpp_scene)

    def to_binary(self, filename: AssetPath, is_dyn_scene: bool = False):
        _helios.write_scene_to_binary(str(filename), self._cpp_object, is_dyn_scene)

    @classmethod
    @validate_call
    def from_xml(cls, scene_file: AssetPath):

        # Validate the XML
        validate_xml_file(scene_file, "xsd/scene.xsd")

        _cpp_scene = _helios.read_scene_from_xml(
            str(scene_file), [str(p) for p in get_asset_directories()], True
        )
        return cls._from_cpp(_cpp_scene)<|MERGE_RESOLUTION|>--- conflicted
+++ resolved
@@ -1,14 +1,19 @@
-<<<<<<< HEAD
-from helios.settings import ExecutionSettings, compose_execution_settings
+from helios.settings import (
+    ExecutionSettings,
+    compose_execution_settings,
+    ForceOnGroundStrategy,
+)
 from helios.utils import get_asset_directories, detect_separator, strip_asset_prefix
-=======
-from helios.settings import ExecutionSettings, compose_execution_settings, ForceOnGroundStrategy
-from helios.utils import get_asset_directories, detect_separator
->>>>>>> e3b15925
 from helios.validation import AssetPath, Model, MultiAssetPath, validate_xml_file
 
 from numpydantic import NDArray, Shape
-from pydantic import PositiveFloat, PositiveInt, NonNegativeFloat, NonNegativeInt, validate_call
+from pydantic import (
+    PositiveFloat,
+    PositiveInt,
+    NonNegativeFloat,
+    NonNegativeInt,
+    validate_call,
+)
 from typing import Literal, Optional, Union
 
 import numpy as np
@@ -17,10 +22,12 @@
 
 
 class ScenePart(Model, cpp_class=_helios.ScenePart):
-    force_on_ground: Union[ForceOnGroundStrategy, PositiveInt] = ForceOnGroundStrategy.NONE
+    force_on_ground: Union[ForceOnGroundStrategy, PositiveInt] = (
+        ForceOnGroundStrategy.NONE
+    )
     is_ground: bool = False
     classification: int = 0
-    
+
     @validate_call
     def rotate(
         self,
@@ -437,7 +444,7 @@
 
     @classmethod
     @validate_call
-    def from_binary(cls, filename: AssetPath):    
+    def from_binary(cls, filename: AssetPath):
         _cpp_scene = _helios.read_scene_from_binary(str(filename))
         return cls._from_cpp(_cpp_scene)
 
