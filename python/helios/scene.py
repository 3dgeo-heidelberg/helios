--- conflicted
+++ resolved
@@ -3,13 +3,8 @@
     compose_execution_settings,
     ForceOnGroundStrategy,
 )
-<<<<<<< HEAD
 from helios.utils import get_asset_directories, detect_separator, strip_asset_prefix
-from helios.validation import AssetPath, Model, MultiAssetPath, validate_xml_file
-=======
-from helios.utils import get_asset_directories, detect_separator
 from helios.validation import Angle, AssetPath, Model, MultiAssetPath, validate_xml_file
->>>>>>> eba9813e
 
 from numpydantic import NDArray, Shape
 from pydantic import (
@@ -60,6 +55,10 @@
         # The rotation object that we want to construct
         rot = None
 
+        serialized_center = rotation_center
+        if serialized_center is not None:
+            serialized_center = serialized_center.to_list()
+
         # Handle construction via a given quaternion
         if quaternion is not None:
             rot = _helios.Rotation(
@@ -70,6 +69,7 @@
                 {
                     "rotate": {
                         "quaternion": quaternion.tolist(),
+                        "rotation_center": serialized_center,
                     },
                 }
             )
@@ -90,6 +90,7 @@
                     "rotate": {
                         "axis": axis.tolist(),
                         "angle": angle,
+                        "rotation_center": serialized_center,
                     },
                 }
             )
@@ -108,8 +109,9 @@
             self._provenance["transformations"].append(
                 {
                     "rotate": {
-                        "origin": origin.tolist(),
-                        "image": image.tolist(),
+                        "from_axis": from_axis.tolist(),
+                        "to_axis": to_axis.tolist(),
+                        "rotation_center": serialized_center,
                     },
                 }
             )
@@ -154,17 +156,6 @@
         """Translate the scene part by an offset."""
 
         _helios.translate_scene_part(self._cpp_object, offset)
-
-        # Record the translation in the provenance
-        self._provenance.setdefault("transformations", [])
-        self._provenance["transformations"].append(
-            {
-                "translate": {
-                    "offset": offset.tolist(),
-                },
-            }
-        )
-
         return self
 
     @classmethod
@@ -200,7 +191,6 @@
             str(obj_file), [str(p) for p in get_asset_directories()], up_axis
         )
 
-<<<<<<< HEAD
         obj = cls._from_cpp(_cpp_part)
 
         obj._provenance = {
@@ -211,9 +201,6 @@
         }
 
         return obj
-=======
-        return cls._from_cpp(_cpp_part)
->>>>>>> eba9813e
 
     @classmethod
     @validate_call
@@ -230,11 +217,8 @@
             }
         }
 
-<<<<<<< HEAD
-        return obj
-
-=======
->>>>>>> eba9813e
+        return obj
+
     @classmethod
     @validate_call
     def from_objs(cls, obj_files: MultiAssetPath, up_axis: Literal["y", "z"] = "z"):
@@ -295,7 +279,6 @@
             snap_neighbor_normal,
         )
 
-<<<<<<< HEAD
         obj = cls._from_cpp(_cpp_part)
 
         obj._provenance = {
@@ -314,9 +297,6 @@
         }
 
         return obj
-=======
-        return cls._from_cpp(_cpp_part)
->>>>>>> eba9813e
 
     @classmethod
     @validate_call
