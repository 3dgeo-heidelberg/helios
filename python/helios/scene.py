from helios.util import get_asset_directories
<<<<<<< HEAD
from helios.validation import AssetPath, Model, Property
from pydantic import validate_call
=======
from helios.validation import Model, Property, validate_xml_file
from pathlib import Path
>>>>>>> 2e5508bc

import _helios


class ScenePart(Model, cpp_class=_helios.ScenePart):
    @classmethod
<<<<<<< HEAD
    @validate_call
    def from_xml(cls, scene_part_file: AssetPath, id: int):
=======
    def from_xml(cls, scene_part_file: Path, id: int):

        # Validate the XML
        validate_xml_file(scene_part_file, "xsd/scene.xsd")

>>>>>>> 2e5508bc
        _cpp_scene_part = _helios.read_scene_part_from_xml(
            str(scene_part_file), [str(p) for p in get_asset_directories()], id
        )
        return cls.__new__(cls, _cpp_object=_cpp_scene_part)


class Scene(Model, cpp_class=_helios.Scene):
    scene_parts: list[ScenePart] = Property(
        cpp="scene_parts", wraptype=ScenePart, iterable=True, default=[]
    )

    @classmethod
<<<<<<< HEAD
    @validate_call
    def from_xml(cls, scene_file: AssetPath):
=======
    def from_xml(cls, scene_file: Path):

        # Validate the XML
        validate_xml_file(scene_file, "xsd/scene.xsd")

>>>>>>> 2e5508bc
        _cpp_scene = _helios.read_scene_from_xml(
            str(scene_file), [str(p) for p in get_asset_directories()], True, True
        )
        return cls.__new__(cls, _cpp_object=_cpp_scene)<|MERGE_RESOLUTION|>--- conflicted
+++ resolved
@@ -1,27 +1,18 @@
 from helios.util import get_asset_directories
-<<<<<<< HEAD
-from helios.validation import AssetPath, Model, Property
+from helios.validation import AssetPath, Model, Property, validate_xml_file
 from pydantic import validate_call
-=======
-from helios.validation import Model, Property, validate_xml_file
-from pathlib import Path
->>>>>>> 2e5508bc
 
 import _helios
 
 
 class ScenePart(Model, cpp_class=_helios.ScenePart):
     @classmethod
-<<<<<<< HEAD
     @validate_call
     def from_xml(cls, scene_part_file: AssetPath, id: int):
-=======
-    def from_xml(cls, scene_part_file: Path, id: int):
 
         # Validate the XML
         validate_xml_file(scene_part_file, "xsd/scene.xsd")
 
->>>>>>> 2e5508bc
         _cpp_scene_part = _helios.read_scene_part_from_xml(
             str(scene_part_file), [str(p) for p in get_asset_directories()], id
         )
@@ -34,16 +25,12 @@
     )
 
     @classmethod
-<<<<<<< HEAD
     @validate_call
     def from_xml(cls, scene_file: AssetPath):
-=======
-    def from_xml(cls, scene_file: Path):
 
         # Validate the XML
         validate_xml_file(scene_file, "xsd/scene.xsd")
 
->>>>>>> 2e5508bc
         _cpp_scene = _helios.read_scene_from_xml(
             str(scene_file), [str(p) for p in get_asset_directories()], True, True
         )
