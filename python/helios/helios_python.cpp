--- conflicted
+++ resolved
@@ -3119,16 +3119,6 @@
   m.def("translate_scene_part", &translateScenePart);
   m.def("write_scene_to_binary", &writeSceneToBinary);
   m.def("read_scene_from_binary", &readSceneFromBinary);
-<<<<<<< HEAD
-  m.def("make_scene_shift",
-        &makeSceneShift,
-        py::arg("survey"),
-        py::arg("leg_noise_disabled") = false,
-        py::arg("leg_random_offset") = false,
-        py::arg("leg_random_offset_mean") = 0.0,
-        py::arg("leg_random_offset_stdev") = 0.1);
-=======
   m.def("make_scene_shift", &makeSceneShift);
->>>>>>> 3bab35bb
 }
 }