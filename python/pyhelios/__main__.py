import importlib_resources as resources
import os
import subprocess
import sys


def _get_executable():
    """Locate the compiled Helios executable."""
    return resources.files("_pyhelios") / "pyhelios" / "bin" / "helios++"


def helios_exec(args):
    #
    # Inject additional arguments to account for standard paths
    #

    # We always look for assets in the current working directory
    args = args + ["--assets", os.getcwd()]

<<<<<<< HEAD
    # We always look in the Python installation tree
    args = args + ["--assets", resources.files("pyhelios")]
    args = args + ["--assets", resources.files("pyhelios") / "data"]

    # Call the executable
=======
    # Inject the legacy model switch. This is part of our transitioning strategy
    # to the new energy model.
    args = args + ["--legacyEnergyModel"]

>>>>>>> 0315eae2
    executable = _get_executable()
    return subprocess.call([executable] + args)


def helios_entrypoint():
    raise SystemExit(helios_exec(sys.argv[1:]))


if __name__ == "__main__":
    helios_entrypoint()<|MERGE_RESOLUTION|>--- conflicted
+++ resolved
@@ -17,18 +17,15 @@
     # We always look for assets in the current working directory
     args = args + ["--assets", os.getcwd()]
 
-<<<<<<< HEAD
     # We always look in the Python installation tree
     args = args + ["--assets", resources.files("pyhelios")]
     args = args + ["--assets", resources.files("pyhelios") / "data"]
 
-    # Call the executable
-=======
     # Inject the legacy model switch. This is part of our transitioning strategy
     # to the new energy model.
     args = args + ["--legacyEnergyModel"]
 
->>>>>>> 0315eae2
+    # Call the executable
     executable = _get_executable()
     return subprocess.call([executable] + args)
 
