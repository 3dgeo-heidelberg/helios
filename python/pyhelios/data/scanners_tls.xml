--- conflicted
+++ resolved
@@ -50,34 +50,33 @@
   </scanner>
   <!-- ##### END RIEGL VZ-1000 ##### -->
 
-    <!-- ##### BEGIN RIEGL VZ-600i ##### -->    
-    <scanner     id                           = "riegl_vz600i"
-                name                          = "RIEGL VZ-600i"
-                accuracy_m                    = "0.005"
-                 beamDivergence_rad           = "0.00035"
-                headRotatePerSecMax_deg       = "360"
-                optics                        = "rotating"
-                pulseFreqs_Hz                 = "140000,600000,1200000,2200000"
-                pulseLength_ns                = "5"
-                rangeMin_m                    = "0.5"
-                scanAngleMax_deg              = "52.5"
-                scanAngleEffectiveMax_deg     = "52.5"
-                scanFreqMin_Hz                = "4"
-                scanFreqMax_Hz                = "420">
-        
-        <FWFSettings beamSampleQuality="3"/>    
-        <beamOrigin x="0" y="0" z="0.2">
-            <rot axis="y" angle_deg="0" />
-            <rot axis="z" angle_deg="0" />
-            <rot axis="x" angle_deg="0" />
-        </beamOrigin>
-        <headRotateAxis x="0" y="0" z="1"/>
-        
-    </scanner>
-    <!-- ##### END RIEGL VZ-600i ##### -->
+  <!-- ##### BEGIN RIEGL VZ-600i ##### -->    
+  <scanner  id                         = "riegl_vz600i"
+            name                       = "RIEGL VZ-600i"
+            accuracy_m                 = "0.005"
+            beamDivergence_rad         = "0.00035"
+            headRotatePerSecMax_deg    = "360"
+            optics                     = "rotating"
+            pulseFreqs_Hz              = "140000,600000,1200000,2200000"
+            pulseLength_ns             = "5"
+            rangeMin_m                 = "0.5"
+            scanAngleMax_deg           = "52.5"
+            scanAngleEffectiveMax_deg  = "52.5"
+            scanFreqMin_Hz             = "4"
+            scanFreqMax_Hz             = "420">
+      
+      <FWFSettings beamSampleQuality="3"/>    
+      <beamOrigin x="0" y="0" z="0.2">
+          <rot axis="y" angle_deg="0" />
+          <rot axis="z" angle_deg="0" />
+          <rot axis="x" angle_deg="0" />
+      </beamOrigin>
+      <headRotateAxis x="0" y="0" z="1"/>
+      
+  </scanner>
+  <!-- ##### END RIEGL VZ-600i ##### -->
 
     <!--######## BEGIN RIEGL VQ-450 ####### -->
-<<<<<<< HEAD
   <scanner  id                         = "riegl_vq-450"
             accuracy_m                 = "0.008"
             beamDivergence_rad         = "0.0003"
@@ -91,15 +90,13 @@
             scanFreqMin_Hz             = "10"
             scanFreqMax_Hz             = "200">
 
-    <FWFSettings beamSampleQuality="3"/>
-    <beamOrigin x="0" y="0.14" z="0.126">
-      <rot axis="x" angle_deg="90" />
-      <rot axis="z" angle_deg="90" />
-    </beamOrigin>
-    <headRotateAxis x="0" y="0" z="1" />
-  </scanner>
-
-
+		<FWFSettings beamSampleQuality="3"/>
+		<beamOrigin x="0" y="0.14" z="0.126">
+			<rot axis="x" angle_deg="90" />
+			<rot axis="z" angle_deg="90" />
+		</beamOrigin>
+		<headRotateAxis x="0" y="0" z="1" />
+	</scanner>
 
   <!--######## END RIEGL VQ-450 ####### -->
 
@@ -186,6 +183,7 @@
             maxNOR                     = "2"
             headRotatePerSecMax_deg    = "7200">
 
+    <headRotateAxis x="0" y="1" z="0"/>
     <FWFSettings beamSampleQuality="3"/>  <!-- set to one for fast simulations -->
     <channels>
       <channel id="0">
@@ -299,196 +297,6 @@
           <rot axis="x" angle_deg="-24.8" />
         </beamOrigin>
       </channel>
-=======
-	<scanner 
-        	id="riegl_vq-450" 
-       		accuracy_m="0.008"
-			beamDivergence_rad="0.0003" 
-        	name="RIEGL VQ-450" optics="rotating"
-			pulseFreqs_Hz="150000,200000,300000,380000,550000,550000"
-			pulseLength_ns="4" 
-        	rangeMin_m="1.5" 
-        	scanAngleMax_deg="360"
-			scanAngleEffectiveMax_deg="360" 
-        	scanFreqMin_Hz="10" 
-        	scanFreqMax_Hz="200">
-
-		<FWFSettings beamSampleQuality="3"/>
-		<beamOrigin x="0" y="0.14" z="0.126">
-			<rot axis="x" angle_deg="90" />
-			<rot axis="z" angle_deg="90" />
-		</beamOrigin>
-		<headRotateAxis x="0" y="0" z="1" />
-	</scanner>
-    
-	<!--######## END RIEGL VQ-450 ####### -->
-
-
-	<!--######## BEGIN LIVOX Mid 70 ####### -->
-	<!-- beam divergence horizontal: 0.000523598, vertical: 0.004887 -->
-	<scanner 	id 							= "livox_mid-70"
-				accuracy_m					= "0.02"
-				beamDivergence_rad 			= "0.0027"
-				name              			= "Livox Mid-70"
-				optics            			= "risley"
-				pulseFreqs_Hz				= "100000"
-				pulseLength_ns     			= "4"
-				rangeMin_m					= "2"
-				scanAngleMax_deg   			= "35"
-				scanAngleEffectiveMax_deg   = "35"
-				rotorFreq1_Hz					= "7294"
-				rotorFreq2_Hz					= "-4664"
-				wavelength_nm				= "905"
-	>
-				
-		<FWFSettings beamSampleQuality="3"/>
-		<beamOrigin x="0" y="0" z="0">
-
-			<rot axis="z" angle_deg="-90" />
-		</beamOrigin>
-
-		<headRotateAxis x="1" y="0" z="0" />
-	</scanner>
-
-	<!--######## END LIVOX Mid-70 ####### -->
-
-
-	<!-- ##### BEGIN Velodyne VLP-16 ("Puck") ##### -->
-	<!-- for the angles and corrections, see https://www.amtechs.co.jp/product/VLP-16-Puck.pdf) -->
-
-	<scanner 	id 						= "vlp16"
-			accuracy_m					= "0.03"
-			beamDivergence_rad 			= "0.0007"
-			name              			= "Velodyne VLP-16"
-			optics            			= "rotating"
-			pulseFreqs_Hz				= "18750"
-			pulseLength_ns     			= "5"
-			rangeMin_m					= "0.09144"
-			rangeMax_m					= "100"
-			scanAngleMax_deg   			= "1"
-			scanAngleEffectiveMax_deg	= "1"
-			scanFreqMin_Hz				= "0"
-			scanFreqMax_Hz				= "0"
-			wavelength_nm				= "905"
-            maxNOR                      = "2"
-			headRotatePerSecMax_deg		= "7200"
-	>
-		<headRotateAxis x="0" y="1" z="0"/>
-		<FWFSettings beamSampleQuality="3"/>	<!-- set to one for fast simulations -->
-		<channels>
-			<channel id="0">
-				<beamOrigin x="0" y="0" z="0">
-					<rot axis="x" angle_deg="-15" />					
-				</beamOrigin>
-			</channel>
-			<channel id="1">
-				<beamOrigin x="0" y="0" z="0">
-					<rot axis="x" angle_deg="1" />					
-				</beamOrigin>
-			</channel>
-			<channel id="2">
-				<beamOrigin x="0" y="0" z="0">
-					<rot axis="x" angle_deg="-13" />					
-				</beamOrigin>
-			</channel>
-			<channel id="3">
-				<beamOrigin x="0" y="0" z="0">
-					<rot axis="x" angle_deg="3" />					
-				</beamOrigin>
-			</channel>
-			<channel id="4">
-				<beamOrigin x="0" y="0" z="0">
-					<rot axis="x" angle_deg="-11" />					
-				</beamOrigin>
-			</channel>
-			<channel id="5">
-				<beamOrigin x="0" y="0" z="0">
-					<rot axis="x" angle_deg="5" />					
-				</beamOrigin>
-			</channel>
-			<channel id="6">
-				<beamOrigin x="0" y="0" z="0">
-					<rot axis="x" angle_deg="-9" />					
-				</beamOrigin>
-			</channel>
-			<channel id="7">
-				<beamOrigin x="0" y="0" z="0">
-					<rot axis="x" angle_deg="7" />					
-				</beamOrigin>
-			</channel>
-			<channel id="8">
-				<beamOrigin x="0" y="0" z="0">
-					<rot axis="x" angle_deg="-7" />					
-				</beamOrigin>
-			</channel>
-			<channel id="9">
-				<beamOrigin x="0" y="0" z="0">
-					<rot axis="x" angle_deg="9" />					
-				</beamOrigin>
-			</channel>
-			<channel id="10">
-				<beamOrigin x="0" y="0" z="0">
-					<rot axis="x" angle_deg="-5" />					
-				</beamOrigin>
-			</channel>
-			<channel id="11">
-				<beamOrigin x="0" y="0" z="0">
-					<rot axis="x" angle_deg="11" />					
-				</beamOrigin>
-			</channel>
-			<channel id="12">
-				<beamOrigin x="0" y="0" z="0">
-					<rot axis="x" angle_deg="-3" />					
-				</beamOrigin>
-			</channel>
-			<channel id="13">
-				<beamOrigin x="0" y="0" z="0">
-					<rot axis="x" angle_deg="13" />					
-				</beamOrigin>
-			</channel>
-			<channel id="14">
-				<beamOrigin x="0" y="0" z="0">
-					<rot axis="x" angle_deg="-1" />					
-				</beamOrigin>
-			</channel>
-			<channel id="15">
-				<beamOrigin x="0" y="0" z="0">
-					<rot axis="x" angle_deg="15" />					
-				</beamOrigin>
-			</channel>
-		</channels>
-
-	</scanner>
-	<!-- ##### END Velodyne VLP-16 ("Puck") ##### -->
-
-	<!-- ##### BEGIN Velodyne HDL-64E ##### -->
-
-	<scanner 	id 						= "velodyne_hdl-64e"
-			accuracy_m					= "0.02"
-			beamDivergence_rad 			= "0.0007"
-			name              			= "Velodyne HDL-64E"
-			optics            			= "rotating"
-			pulseFreqs_Hz				= "20312"
-			pulseLength_ns     			= "5"
-			rangeMin_m					= "0.9144"
-			rangeMax_m					= "120"
-			scanAngleMax_deg   			= "1"
-			scanAngleEffectiveMax_deg	= "1"
-			scanFreqMin_Hz				= "0"
-			scanFreqMax_Hz				= "0"
-			wavelength_nm				= "905"
-            maxNOR                      = "1"
-			headRotatePerSecMax_deg		= "5250"
-	>
-
-		<FWFSettings beamSampleQuality="1"/>	<!-- set to one for fast simulations -->
-		<channels>
-			<channel id="0">
-				<beamOrigin x="0" y="0" z="0">
-					<rot axis="x" angle_deg="-24.8" />
-				</beamOrigin>
-			</channel>
->>>>>>> f490a05f
             <channel id="1">
         <beamOrigin x="0" y="0" z="0">
           <rot axis="x" angle_deg="-24.375" />
