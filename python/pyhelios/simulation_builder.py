from .pyheliostools_exception import PyHeliosToolsException
from .simulation_build import SimulationBuild
from collections import namedtuple
from collections.abc import Iterable
from math import isnan
import os
import time
import importlib_resources as resources


SimulationBuilderRotateFilter = namedtuple(
    'SimulationBuilderRotateFilter',
    ['q0', 'q1', 'q2', 'q3', 'id']
)

SimulationBuilderScaleFilter = namedtuple(
    'SimulationBuilderScaleFilter',
    ['factor', 'id']
)

SimulationBuilderTranslateFilter = namedtuple(
    'SimulationBuilderTranslateFilter',
    ['x', 'y', 'z', 'id']
)


class SimulationBuilder:
    """SimulationBuilder can be used to generate a SimulationBuild that can
    be used by a SimulationHandler to manage the entire lifecycle of a
    Helios++ simulation through PyHelios

    Attributes:
        surveyPath -- Path to survey file
        assetsDir -- Path to assets directory
        outputDir -- Path to output directory
        numThreads -- Number of threads (0 means as many as possible)
        fixedGpsTimeStart -- If it is a non empty string, it specify a fixed
            GPS start time, either as posix timestamp or "YYYY-MM-DD hh:mm:ss"
        lasOutput -- LAS output format flag
        las10     -- LAS v1.0 output format flag
        zipOutput -- Zip output format flag (can be unzipped with Helios++)
        splitByChannel -- Each scanning channel to a different file
        kdtFactory -- The KDT factory to be used (Simple, SAH; AxisSAH, FSAH)
        kdtJobs -- Number of threads to build KDT
        kdtSAHLossNodes -- Size of iterative SAH computation or approximation
        parallelizationStrategy -- Either chunk based or warehosue based
        chunkSize -- Defualt chunk size
        warehouseFactor -- As many tasks as factor times number of threads
        callbackFrequency -- Simulation control frequency (do not mismatch with
            the simulation operating frequency)
        finalOutput -- Final output (the one obtained after .join) flag
        legNoiseDisabled -- Leg noise disabling flag
        rebuildScene -- Rebuild scene enabling flag
        writeWaveform -- Write waveform enabling flag
        calcEchowidth -- Compute echowidth enabling flag
        fullwaveNoise -- Compute fullwave noise enabling flag
        platformNoiseDisabled -- Platform noise disabling flag
        exportToFile -- Export to file enabling flag
        legacyEnergyModel -- Legacy energy model enabling flag
        callback -- Callback function to be used when callbackFrequency is
            greater than 0. It can be None, then no callbacks will occur
        rotateFilters -- List of rotate filters to apply
        scaleFilters --  List of scale filters to apply
        translateFilters -- List of translate filters to apply
    """

    # ---  CONSTRUCTOR  --- #
    # --------------------- #
    def __init__(self, surveyPath, assetsDir, outputDir):
        if not isinstance(assetsDir, Iterable) or isinstance(assetsDir, str):
            assetsDir = [assetsDir]
        # Add default values for asset directories
        assetsDir = assetsDir + [os.getcwd(), str(resources.files("pyhelios")), str(resources.files("pyhelios") / "data")]

        # Base values
        self.setSurveyPath(surveyPath)
        self.setAssetsDir(assetsDir)
        self.setOutputDir(outputDir)

        # Default values
        self.makeDefault()

    # ---  D E F A U L T  --- #
    # ----------------------- #
    def makeDefault(self):
        self.setNumThreads(0)
        self.setFixedGpsTimeStart("")
        self.setLasOutput(False)
        self.setLas10(False)
        self.setZipOutput(False)
        self.setSplitByChannel(False)
        self.setKDTFactory(4)
        self.setKDTJobs(0)
        self.setKDTSAHLossNodes(32)
        self.setParallelizationStrategy(1)
        self.setChunkSize(32)
        self.setWarehouseFactor(4)
        self.setCallbackFrequency(0)
        self.setFinalOutput(True)
        self.setLegNoiseDisabled(True)
        self.setRebuildScene(False)
        self.setWriteWaveform(False)
        self.setCalcEchowidth(False)
        self.setFullwaveNoise(False)
        self.setPlatformNoiseDisabled(True)
        self.setLegacyEnergyModel(False)
        self.setExportToFile(True)
        self.setCallback(None)
        self.rotateFilters = []
        self.scaleFilters = []
        self.translateFilters = []

    # ---  BUILD METHOD  --- #
    # ---------------------- #
    def build(self):
        print('SimulationBuilder is building simulation ...')
        start = time.perf_counter()
        build = SimulationBuild(
            self.surveyPath,
            self.assetsDir,
            self.outputDir,
            self.numThreads,
            self.lasOutput,
            self.las10,
            self.zipOutput,
            self.splitByChannel,
            fixedGpsTimeStart=self.fixedGpsTimeStart
        )
<<<<<<< HEAD
        build.sim.callback_frequency = self.callbackFrequency
        build.sim.final_output = self.finalOutput
        build.sim.legacy_energy_model = self.legacyEnergyModel
        build.sim.export_to_file = self.exportToFile
=======
        build.sim.callbackFrequency = self.callbackFrequency
        build.sim.finalOutput = self.finalOutput
        build.sim.legacyEnergyModel = self.legacyEnergyModel
        build.sim.exportToFile = self.exportToFile
>>>>>>> a0a0d0bb
        for rotateFilter in self.rotateFilters:
            build.sim.add_rotate_filter(
                rotateFilter.q0,
                rotateFilter.q1,
                rotateFilter.q2,
                rotateFilter.q3,
                rotateFilter.id
            )
        for scaleFilter in self.scaleFilters:
            build.sim.add_scale_filter(
                scaleFilter.factor,
                scaleFilter.id
            )
        for translateFilter in self.translateFilters:
            build.sim.add_translate_filter(
                translateFilter.x,
                translateFilter.y,
                translateFilter.z,
                translateFilter.id
            )
        build.sim.load_survey(
            self.legNoiseDisabled,
            self.rebuildScene,
            self.writeWaveform,
            self.calcEchowidth,
            self.fullwaveNoise,
            self.platformNoiseDisabled
        )
        if self.callback is not None:
<<<<<<< HEAD
            build.sim.callback(self.callback)
=======
            build.sim.setCallback(self.callback)
>>>>>>> a0a0d0bb

        end = time.perf_counter()
        print(
            'SimulationBuilder built simulation in {t} seconds'
            .format(
                t=end - start
            )
        )
        return build

    # ---  GETTERS and SETTERS  --- #
    # ----------------------------- #
    def setSurveyPath(self, surveyPath):
        self.surveyPath = surveyPath

    def setAssetsDir(self, assetsDir):
        self.assetsDir = assetsDir

    def setOutputDir(self, outputDir):
        self.outputDir = outputDir

    def setNumThreads(self, numThreads):
        self.validateNumThreads(numThreads)
        self.numThreads = numThreads

    def setFixedGpsTimeStart(self, fixedGpsTimeStart):
        self.validateFixedGpsTimeStart(fixedGpsTimeStart)
        self.fixedGpsTimeStart = fixedGpsTimeStart

    def setLasOutput(self, lasOutput):
        self.validateBoolean(lasOutput)
        self.lasOutput = lasOutput

    def setLas10(self, las10):
        self.validateBoolean(las10)
        self.las10 = las10

    def setZipOutput(self, zipOutput):
        self.validateBoolean(zipOutput)
        self.zipOutput = zipOutput

    def setSplitByChannel(self, splitByChannel):
        self.validateBoolean(splitByChannel)
        self.splitByChannel = splitByChannel

    def setKDTFactory(self, kdtFactory):
        self.validateKDTFactory(kdtFactory)
        self.kdtFactory = kdtFactory

    def setKDTJobs(self, kdtJobs):
        self.validateNumThreads(kdtJobs)
        self.kdtJobs = kdtJobs

    def setKDTSAHLossNodes(self, sahLossNodes):
        self.validateNonNegativeInteger(sahLossNodes)
        self.sahLossNodes = sahLossNodes

    def setParallelizationStrategy(self, parallelizationStrategy):
        self.validateParallelizationStrategy(parallelizationStrategy)
        self.parallelizationStrategy = parallelizationStrategy

    def setChunkSize(self, chunkSize):
        self.validateInteger(chunkSize)
        self.chunkSize = chunkSize

    def setWarehouseFactor(self, warehouseFactor):
        self.validateNonNegativeInteger(warehouseFactor)
        self.warehouseFactor = warehouseFactor

    def setCallbackFrequency(self, freq):
        self.validateCallbackFrequency(freq)
        self.callbackFrequency = freq

    def setFinalOutput(self, finalOutput):
        self.validateBoolean(finalOutput)
        self.finalOutput = finalOutput

    def setLegNoiseDisabled(self, legNoiseDisabled):
        self.validateBoolean(legNoiseDisabled)
        self.legNoiseDisabled = legNoiseDisabled

    def setRebuildScene(self, rebuildScene):
        self.validateBoolean(rebuildScene)
        self.rebuildScene = rebuildScene

    def setWriteWaveform(self, writeWaveform):
        self.validateBoolean(writeWaveform)
        self.writeWaveform = writeWaveform

    def setCalcEchowidth(self, calcEchowidth):
        self.validateBoolean(calcEchowidth)
        self.calcEchowidth = calcEchowidth

    def setFullwaveNoise(self, fullwaveNoise):
        self.validateBoolean(fullwaveNoise)
        self.fullwaveNoise = fullwaveNoise

    def setPlatformNoiseDisabled(self, platformNoiseDisabled):
        self.validateBoolean(platformNoiseDisabled)
        self.platformNoiseDisabled = platformNoiseDisabled

    def setLegacyEnergyModel(self, legacyEnergyModel):
        self.validateBoolean(legacyEnergyModel)
        self.legacyEnergyModel = legacyEnergyModel

    def setExportToFile(self, exportToFile):
        self.validateBoolean(exportToFile)
        self.exportToFile = exportToFile

    def setCallback(self, callback):
        self.validateCallback(callback)
        self.callback = callback

    def addRotateFilter(self, q0, q1, q2, q3, id):
        self.rotateFilters.append(SimulationBuilderRotateFilter(
            q0, q1, q2, q3, id
        ))

    def addScaleFilter(self, factor, id):
        self.scaleFilters.append(SimulationBuilderScaleFilter(factor, id))

    def addTranslateFilter(self, x, y, z, id):
        self.translateFilters.append(SimulationBuilderTranslateFilter(
            x, y, z, id
        ))

    # ---  VALIDATION METHODS  --- #
    # ---------------------------- #
    def validateNumThreads(self, numThreads):
        if isnan(numThreads):
            raise PyHeliosToolsException(
                'SimulationBuilder EXCEPTION!\n\t'
                'NaN number of threads is not allowed'
            )

        if numThreads < 0:
            raise PyHeliosToolsException(
                'SimulationBuilder EXCEPTION!\n\t'
                'Number of threads {n} < 0 is not allowed'.format(
                    n=numThreads
                )
            )

    def validateFixedGpsTimeStart(self, fgts):
        if fgts == '':
            return
        if fgts.isnumeric():
            return
        if len(fgts) == 19 and \
                fgts[0:4].isnumeric() and \
                fgts[4] == '-' and \
                fgts[5:7].isnumeric() and \
                fgts[7] == '-' and \
                fgts[8:10].isnumeric() and \
                fgts[10] == ' ' and \
                fgts[11:13].isnumeric() and \
                fgts[13] == ':' and \
                fgts[14:16].isnumeric() and \
                fgts[16] == ':' and \
                fgts[17:].isnumeric():
            return
        raise PyHeliosToolsException(
            'SimulationBuilder EXCEPTION!\n\t'
            'Given fixed GPS time start "{fgts}" is not allowed'.format(
                fgts=fgts
            )
        )

    def validateCallbackFrequency(self, freq):
        if isnan(freq):
            raise PyHeliosToolsException(
                'SimulationBuilder EXCEPTION!\n\t'
                'NaN frequency is not allowed'
            )

        if freq < 0:
            raise PyHeliosToolsException(
                'SimulationBuilder EXCEPTION!\n\t'
                'Frequency {f} < 0 is not allowed'.format(
                    f=freq
                )
            )

    def validateBoolean(self, b):
        if type(b) != bool:
            raise PyHeliosToolsException(
                'SimulationBuilder EXCEPTION!\n\t'
                '{b} is not a boolean'.format(b=b)
            )

    def validateInteger(self, i):
        if type(i) != int:
            raise PyHeliosToolsException(
                'SimulationBuilder EXCEPTION!\n\t'
                '{i} is not integer'.format(i=i)
            )

    def validateNonNegativeInteger(self, i):
        self.validateInteger(i)
        if i < 0:
            raise PyHeliosToolsException(
                'SimulationBuilder EXCEPTION!\n\t'
                '{i} is not a non negative integer'.format(i=i)
            )

    def validateCallback(self, callback):
        if callback is None:
            return

        if not hasattr(callback, '__call__'):
            raise PyHeliosToolsException(
                'SimulationBuilder EXCEPTION!\n\t'
                'Callback is NOT callable but it MUST be callable'
            )

    def validateKDTFactory(self, kdtFactory):
        if kdtFactory not in (1, 2, 3, 4):
            raise PyHeliosToolsException(
                'SimulationBuilder EXCEPTION!\n\t'
                'Unexpected KDT Factory {kdtf}'.format(kdtf=kdtFactory)
            )

    def validateParallelizationStrategy(self, parallelizationStrategy):
        if parallelizationStrategy not in (0, 1):
            raise PyHeliosToolsException(
                'SimulationBuilder EXCEPTION!\n\t'
                'Unexpected parallelization strategy {ps}'
                .format(ps=parallelizationStrategy)
            )<|MERGE_RESOLUTION|>--- conflicted
+++ resolved
@@ -1,6 +1,7 @@
 from .pyheliostools_exception import PyHeliosToolsException
 from .simulation_build import SimulationBuild
 from collections import namedtuple
+from collections.abc import Iterable
 from collections.abc import Iterable
 from math import isnan
 import os
@@ -69,6 +70,8 @@
     def __init__(self, surveyPath, assetsDir, outputDir):
         if not isinstance(assetsDir, Iterable) or isinstance(assetsDir, str):
             assetsDir = [assetsDir]
+        if not isinstance(assetsDir, Iterable) or isinstance(assetsDir, str):
+            assetsDir = [assetsDir]
         # Add default values for asset directories
         assetsDir = assetsDir + [os.getcwd(), str(resources.files("pyhelios")), str(resources.files("pyhelios") / "data")]
 
@@ -126,17 +129,10 @@
             self.splitByChannel,
             fixedGpsTimeStart=self.fixedGpsTimeStart
         )
-<<<<<<< HEAD
         build.sim.callback_frequency = self.callbackFrequency
         build.sim.final_output = self.finalOutput
         build.sim.legacy_energy_model = self.legacyEnergyModel
         build.sim.export_to_file = self.exportToFile
-=======
-        build.sim.callbackFrequency = self.callbackFrequency
-        build.sim.finalOutput = self.finalOutput
-        build.sim.legacyEnergyModel = self.legacyEnergyModel
-        build.sim.exportToFile = self.exportToFile
->>>>>>> a0a0d0bb
         for rotateFilter in self.rotateFilters:
             build.sim.add_rotate_filter(
                 rotateFilter.q0,
@@ -166,11 +162,7 @@
             self.platformNoiseDisabled
         )
         if self.callback is not None:
-<<<<<<< HEAD
             build.sim.callback(self.callback)
-=======
-            build.sim.setCallback(self.callback)
->>>>>>> a0a0d0bb
 
         end = time.perf_counter()
         print(
