--- conflicted
+++ resolved
@@ -11,13 +11,8 @@
   - glm
   - importlib_resources
   - lapack
-<<<<<<< HEAD
   - laspy
-  - lastools
-=======
   - lastools >=2.0.4
-  - libboost-python-devel
->>>>>>> d4cdf8c1
   - libboost-devel
   - libgdal
   - matplotlib-base
