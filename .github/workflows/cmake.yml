name: CMake

on:
  push:
    branches: [ main ]
  pull_request:
    branches: [ main ]

env:
  # Customize the CMake build type here (Release, Debug, RelWithDebInfo, etc.)
  BUILD_TYPE: Release

jobs:
  build:
    # The CMake configure and build commands are platform agnostic and should work equally
    # well on Windows or Mac.  You can convert this to a matrix build if you need
    # cross-platform coverage.
    # See: https://docs.github.com/en/free-pro-team@latest/actions/learn-github-actions/managing-complex-workflows#using-a-build-matrix
    runs-on: ubuntu-latest

    steps:
    - uses: actions/checkout@v2
    
    - name: Install required packages
      run: sudo apt-get update && sudo apt-get install -y cmake libboost-dev libboost-system-dev libboost-thread-dev libboost-regex-dev libboost-filesystem-dev libboost-iostreams-dev libgdal-dev libglm-dev libarmadillo-dev zip unzip
<<<<<<< HEAD
=======
   
    - name: Cache boost and lastools
      id: cache-boost-lastools
      uses: actions/cache@v2
      with:
        path: |
          ${{github.workspace}}/lib
        key: ${{ runner.os }}-boost.1.71-lastools-latest
>>>>>>> d1c688c6
   
    - name: Download and install Boost
      if: steps.cache-boost-lastools.outputs.cache-hit != 'true'
      # You may pin to the exact commit or the version.
      # uses: MarkusJx/install-boost@072e2dd3b37f8652cda1b00bcaca9bcfe06b7278
      uses: MarkusJx/install-boost@v1.0.1
      with:
        # The boost version to install, e.g. "1.73.0"
        boost_version: 1.71.0
        # The platform version boost was compiled on, e.g. "18.04". May only be used on linux
        platform_version: 18.04
        boost_install_dir: ${{github.workspace}}/lib
   
    - name: Download and install LASTools
      if: steps.cache-boost-lastools.outputs.cache-hit != 'true'
      run: wget -O LAStools.zip http://lastools.github.io/download/LAStools.zip
    - name: Unzip LAStools
      if: steps.cache-boost-lastools.outputs.cache-hit != 'true'
      run: unzip LAStools.zip -d ${{github.workspace}}/lib
    - name: Build LAStools
      if: steps.cache-boost-lastools.outputs.cache-hit != 'true'
      working-directory: ${{github.workspace}}/lib/LAStools
      run: cmake . && make
      
    - name: Configure CMake
      # Configure CMake in a 'build' subdirectory. `CMAKE_BUILD_TYPE` is only required if you are using a single-configuration generator such as make.
      # See https://cmake.org/cmake/help/latest/variable/CMAKE_BUILD_TYPE.html?highlight=cmake_build_type
      run: cmake -B ${{github.workspace}}/build -DCMAKE_BUILD_TYPE=${{env.BUILD_TYPE}} -DCMAKE_RUNTIME_OUTPUT_DIRECTORY:STRING=${{github.workspace}}/build

    - name: Build
      # Build your program with the given configuration
      run: cmake --build ${{github.workspace}}/build --config ${{env.BUILD_TYPE}}
      
    - name: ls
      working-directory: ${{github.workspace}}
      run: ls -al .
      
    - name: Test
      working-directory: ${{github.workspace}}
      # Execute tests defined by the CMake configuration.  
      # See https://cmake.org/cmake/help/latest/manual/ctest.1.html for more detail
      run: ${{github.workspace}}/build/helios --test

    - name: Save compiled executable
      uses: actions/upload-artifact@v2
      with:
          name: linux-executable
          path: ${{github.workspace}}/build/helios*<|MERGE_RESOLUTION|>--- conflicted
+++ resolved
@@ -23,9 +23,7 @@
     
     - name: Install required packages
       run: sudo apt-get update && sudo apt-get install -y cmake libboost-dev libboost-system-dev libboost-thread-dev libboost-regex-dev libboost-filesystem-dev libboost-iostreams-dev libgdal-dev libglm-dev libarmadillo-dev zip unzip
-<<<<<<< HEAD
-=======
-   
+
     - name: Cache boost and lastools
       id: cache-boost-lastools
       uses: actions/cache@v2
@@ -33,7 +31,6 @@
         path: |
           ${{github.workspace}}/lib
         key: ${{ runner.os }}-boost.1.71-lastools-latest
->>>>>>> d1c688c6
    
     - name: Download and install Boost
       if: steps.cache-boost-lastools.outputs.cache-hit != 'true'
