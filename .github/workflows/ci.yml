name: Build + Test

on:
  push:
    branches:
      - main
      - alpha-dev
  pull_request:
    branches:
      - main
      - alpha-dev
  workflow_dispatch:
    inputs:
      upload-outputs:
        description: 'Whether to upload outputs'
        default: false
        type: boolean

jobs:
  build-and-test:
    runs-on: ${{ matrix.os }}
    name: Testing on ${{ matrix.os }} with Python ${{ matrix.python }}
    strategy:
      matrix:
        os:
          - ubuntu-latest
          - macos-latest
          - windows-latest
        python:
          - "3.10"
<<<<<<< HEAD
          - "3.14"
=======
          - "3.13"
>>>>>>> d4cdf8c1
    
    defaults:
      run:
        # Conda requires a login shell in order to work properly
        shell: bash -l {0}  
    
    steps:
      - uses: actions/checkout@v4
        with:
          fetch-depth: 0

      - name: Create Helios dev environment
        uses: conda-incubator/setup-miniconda@v3
        with:
          auto-update-conda: true
          auto-activate-base: false
          activate-environment: helios-dev
          environment-file: environment-dev.yml
          python-version: ${{ matrix.python }}
          miniconda-version: "latest"

      - name: Install Conda GCC
        if: runner.os == 'Linux'
        run: |
          conda install -y -c conda-forge gcc gxx

      - name: Install Helios
        run: |
          python -m pip install --no-build-isolation --config-settings=cmake.build-type="Release" --config-settings=build-dir="build" --config-settings=cmake.define.BUILD_TESTING="ON" -v .
        env:
          SETUPTOOLS_SCM_SUBPROCESS_TIMEOUT: "120"

      - name: Run C++ test suite
        run: |
          ctest --output-on-failure --test-dir build -C Release

      # Do not run on MacOS for now - we do not yet officially support it and we need to invest a bit
      # more efforts into investigating broken LAZ files written by Helios on MacOS.
      - name: Run tests (excl. regression tests)
<<<<<<< HEAD
        if: runner.os != 'macOS'
=======
        if: runner.os == 'Linux'
        run: |
          python -m pytest

      - name: Upload artifacts
        uses: actions/upload-artifact@v4
        if: always() && github.event.inputs.upload-outputs == 'true' && runner.os == 'Windows'
        with:
          name: test-results
          path: pytest-output/*
          retention-days: 1

  headercheck:
    defaults:
      run:
        # Conda requires a login shell in order to work properly
        shell: bash -l {0}  
  
    runs-on: ubuntu-latest
    name: Header sanity check
    steps:
      - uses: actions/checkout@v4
        with:
          fetch-depth: 0

      - name: Create Helios dev environment
        uses: conda-incubator/setup-miniconda@v3
        with:
          auto-update-conda: true
          auto-activate-base: false
          activate-environment: helios-dev
          environment-file: environment-dev.yml
          python-version: "3.10"
          miniconda-version: "latest"

      - name: Install Conda GCC
        run: |
          conda install -y -c conda-forge gcc gxx

      - name: Install Helios
>>>>>>> d4cdf8c1
        run: |
          python -m pytest<|MERGE_RESOLUTION|>--- conflicted
+++ resolved
@@ -28,11 +28,7 @@
           - windows-latest
         python:
           - "3.10"
-<<<<<<< HEAD
           - "3.14"
-=======
-          - "3.13"
->>>>>>> d4cdf8c1
     
     defaults:
       run:
@@ -72,10 +68,7 @@
       # Do not run on MacOS for now - we do not yet officially support it and we need to invest a bit
       # more efforts into investigating broken LAZ files written by Helios on MacOS.
       - name: Run tests (excl. regression tests)
-<<<<<<< HEAD
         if: runner.os != 'macOS'
-=======
-        if: runner.os == 'Linux'
         run: |
           python -m pytest
 
@@ -115,6 +108,8 @@
           conda install -y -c conda-forge gcc gxx
 
       - name: Install Helios
->>>>>>> d4cdf8c1
         run: |
-          python -m pytest+          mkdir build
+          cd build
+          cmake -DHELIOS_HEADERCHECK="ON" ..
+          make