name: Build + Test

on:
  push:
    branches:
      - main
      - alpha-dev
  pull_request:
    branches:
      - main
      - alpha-dev
  workflow_dispatch:
    inputs:
      upload-outputs:
        description: 'Whether to upload outputs'
        default: false
        type: boolean

jobs:
  build-and-test:
    runs-on: ${{ matrix.os }}
    name: Testing on ${{ matrix.os }} with Python ${{ matrix.python }}
    strategy:
      matrix:
        os:
          - ubuntu-latest
          - macos-latest
          - windows-latest
        python:
          - "3.10"
          - "3.13"
    
    defaults:
      run:
        # Conda requires a login shell in order to work properly
        shell: bash -l {0}  
    
    steps:
      - uses: actions/checkout@v4
        with:
          fetch-depth: 0

      - name: Create Helios dev environment
        uses: conda-incubator/setup-miniconda@v3
        with:
          auto-update-conda: true
          auto-activate-base: false
          activate-environment: helios-dev
          environment-file: environment-dev.yml
          python-version: ${{ matrix.python }}
          miniconda-version: "latest"
          conda-remove-defaults: true

      - name: Install Conda GCC
        if: runner.os == 'Linux'
        run: |
          conda install -y -c conda-forge gcc gxx

      - name: Install Helios
        run: |
          python -m pip install -v .
        env:
          SETUPTOOLS_SCM_SUBPROCESS_TIMEOUT: "120"

      # Do not run on MacOS for now - we do not yet officially support it and we need to invest a bit
      # more efforts into investigating broken LAZ files written by Helios on MacOS.
      - name: Run marked tests
        if: runner.os != 'macOS' 
        run: |
          python -m pytest

<<<<<<< HEAD
      # TODO: Reenable this after porting the regression tests
      # - name: Run tests (incl. regression tests)
      #   if: runner.os == 'Windows'
      #   run: |
      #     python -m pytest --regression-tests

      # - name: Run tests (excl. regression tests)
      #   if: runner.os == 'Linux'
      #   run: |
      #     python -m pytest

      # - name: Upload artifacts
      #   uses: actions/upload-artifact@v4
      #   if: github.event.inputs.upload-outputs == 'true'
      #   with:
      #     name: test-results
      #     path: output/*
      #     retention-days: 1
=======
      - name: Upload artifacts
        uses: actions/upload-artifact@v4
        if: always() && github.event.inputs.upload-outputs == 'true' && runner.os == 'Windows'
        with:
          name: test-results
          path: pytest-output/*
          retention-days: 1

  headercheck:
    defaults:
      run:
        # Conda requires a login shell in order to work properly
        shell: bash -l {0}  
  
    runs-on: ubuntu-latest
    name: Header sanity check
    steps:
      - uses: actions/checkout@v4
        with:
          fetch-depth: 0

      - name: Create Helios dev environment
        uses: conda-incubator/setup-miniconda@v3
        with:
          auto-update-conda: true
          auto-activate-base: false
          activate-environment: helios-dev
          environment-file: environment-dev.yml
          python-version: "3.9"
          miniconda-version: "latest"

      - name: Install Conda GCC
        run: |
          conda install -y -c conda-forge gcc gxx

      - name: Install Helios
        run: |
          mkdir build
          cd build
          cmake -DHELIOS_HEADERCHECK="ON" ..
          make
>>>>>>> c3c5f760
<|MERGE_RESOLUTION|>--- conflicted
+++ resolved
@@ -49,7 +49,6 @@
           environment-file: environment-dev.yml
           python-version: ${{ matrix.python }}
           miniconda-version: "latest"
-          conda-remove-defaults: true
 
       - name: Install Conda GCC
         if: runner.os == 'Linux'
@@ -64,31 +63,17 @@
 
       # Do not run on MacOS for now - we do not yet officially support it and we need to invest a bit
       # more efforts into investigating broken LAZ files written by Helios on MacOS.
-      - name: Run marked tests
-        if: runner.os != 'macOS' 
+
+      - name: Run tests (incl. regression tests)
+        if: runner.os == 'Windows'
+        run: |
+          python -m pytest --regression-tests
+
+      - name: Run tests (excl. regression tests)
+        if: runner.os == 'Linux'
         run: |
           python -m pytest
 
-<<<<<<< HEAD
-      # TODO: Reenable this after porting the regression tests
-      # - name: Run tests (incl. regression tests)
-      #   if: runner.os == 'Windows'
-      #   run: |
-      #     python -m pytest --regression-tests
-
-      # - name: Run tests (excl. regression tests)
-      #   if: runner.os == 'Linux'
-      #   run: |
-      #     python -m pytest
-
-      # - name: Upload artifacts
-      #   uses: actions/upload-artifact@v4
-      #   if: github.event.inputs.upload-outputs == 'true'
-      #   with:
-      #     name: test-results
-      #     path: output/*
-      #     retention-days: 1
-=======
       - name: Upload artifacts
         uses: actions/upload-artifact@v4
         if: always() && github.event.inputs.upload-outputs == 'true' && runner.os == 'Windows'
@@ -129,5 +114,4 @@
           mkdir build
           cd build
           cmake -DHELIOS_HEADERCHECK="ON" ..
-          make
->>>>>>> c3c5f760
+          make