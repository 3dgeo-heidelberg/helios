name: Build + Test

on:
  push:
    branches:
      - main
      - alpha-dev
  pull_request:
    branches:
      - main
      - alpha-dev
  workflow_dispatch:
    inputs:
      upload-outputs:
        description: 'Whether to upload outputs'
        default: false
        type: boolean

jobs:
  build-and-test:
    runs-on: ${{ matrix.os }}
    name: Testing on ${{ matrix.os }} with Python ${{ matrix.python }}
    strategy:
      matrix:
        os:
          - ubuntu-latest
          - macos-latest
          - windows-latest
        python:
          - "3.10"
          - "3.13"
    
    defaults:
      run:
        # Conda requires a login shell in order to work properly
        shell: bash -l {0}  
    
    steps:
      - uses: actions/checkout@v4
        with:
          fetch-depth: 0

      - name: Create Helios dev environment
        uses: conda-incubator/setup-miniconda@v3
        with:
          auto-update-conda: true
          auto-activate-base: false
          activate-environment: helios-dev
          environment-file: environment-dev.yml
          python-version: ${{ matrix.python }}
          miniconda-version: "latest"

      - name: Install Conda GCC
        if: runner.os == 'Linux'
        run: |
          conda install -y -c conda-forge gcc gxx

      - name: Install Helios
        run: |
          python -m pip install -v .
        env:
          SETUPTOOLS_SCM_SUBPROCESS_TIMEOUT: "120"

      # Do not run on MacOS for now - we do not yet officially support it and we need to invest a bit
      # more efforts into investigating broken LAZ files written by Helios on MacOS.
      - name: Run tests (excl. regression tests)
        if: runner.os != 'macOS'
        run: |
          python -m pytest

<<<<<<< HEAD
      - name: Run tests (incl. regression tests)
        if: runner.os == 'Windows'
        run: |
          python -m pytest --regression-tests

      - name: Upload artifacts
        uses: actions/upload-artifact@v4
        if: github.event.inputs.upload-outputs == 'true'
        with:
          name: test-results
          path: pytest-output/*
          retention-days: 1
=======
  headercheck:
    defaults:
      run:
        # Conda requires a login shell in order to work properly
        shell: bash -l {0}  
  
    runs-on: ubuntu-latest
    name: Header sanity check
    steps:
      - uses: actions/checkout@v4
        with:
          fetch-depth: 0

      - name: Create Helios dev environment
        uses: conda-incubator/setup-miniconda@v3
        with:
          auto-update-conda: true
          auto-activate-base: false
          activate-environment: helios-dev
          environment-file: environment-dev.yml
          python-version: "3.9"
          miniconda-version: "latest"

      - name: Install Conda GCC
        run: |
          conda install -y -c conda-forge gcc gxx

      - name: Install Helios
        run: |
          mkdir build
          cd build
          cmake -DHELIOS_HEADERCHECK="ON" ..
          make
>>>>>>> 74da95e5
<|MERGE_RESOLUTION|>--- conflicted
+++ resolved
@@ -67,21 +67,12 @@
         if: runner.os != 'macOS'
         run: |
           python -m pytest
-
-<<<<<<< HEAD
+      
       - name: Run tests (incl. regression tests)
         if: runner.os == 'Windows'
         run: |
           python -m pytest --regression-tests
 
-      - name: Upload artifacts
-        uses: actions/upload-artifact@v4
-        if: github.event.inputs.upload-outputs == 'true'
-        with:
-          name: test-results
-          path: pytest-output/*
-          retention-days: 1
-=======
   headercheck:
     defaults:
       run:
@@ -114,5 +105,4 @@
           mkdir build
           cd build
           cmake -DHELIOS_HEADERCHECK="ON" ..
-          make
->>>>>>> 74da95e5
+          make