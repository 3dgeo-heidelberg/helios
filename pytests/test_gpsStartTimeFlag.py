import pytest
import os, shutil
from test_demo_scenes import run_helios_executable, find_playback_dir
from pathlib import Path
import sys
import datetime, time
import hashlib

MAX_DIFFERENCE_BYTES = 102400000000
DELETE_FILES_AFTER = True
WORKING_DIR = str(Path(__file__).parent.parent.absolute())


def sha256sum(filename):
    h  = hashlib.sha256()
    b  = bytearray(128*1024)
    mv = memoryview(b)
    with open(filename, 'rb', buffering=0) as f:
        for n in iter(lambda : f.readinto(mv), 0):
            h.update(mv[:n])
    return h.hexdigest()


def run_helios_pyhelios(survey_path: Path, options=None) -> Path:
    sys.path.append(WORKING_DIR)
    import pyhelios
    pyhelios.setDefaultRandomnessGeneratorSeed("43")
    from pyhelios import SimulationBuilder
    simB = SimulationBuilder(
        surveyPath=str(survey_path.absolute()),
        assetsDir=WORKING_DIR + os.sep + 'assets' + os.sep,
        outputDir=WORKING_DIR + os.sep + 'output' + os.sep,
    )
    simB.setLasOutput(False)
    simB.setRebuildScene(True)
    simB.setNumThreads(1)
    simB.setKDTJobs(1)
    simB.setFixedGpsTimeStart(options['gpsStartTime'])
    sim = simB.build()

    sim.start()
    output = sim.join()
    sim = None
    return find_playback_dir(survey_path)

def test_gpsStartTimeFlag_exe():
    now = datetime.datetime(year=1994, month=1, day=18, hour=1, minute=45, second=22)
    unixtime = datetime.datetime.timestamp(now)
    stringtime = now.strftime('%Y-%m-%d %H:%M:%S')
    # first, run 'as is':
    r1 = run_helios_executable(Path(WORKING_DIR) / 'data' / 'surveys' / 'demo' / 'tls_arbaro_demo.xml',
                                        options=['--gpsStartTime', ''])
    # run with posix ts:
    r2 = run_helios_executable(Path(WORKING_DIR) / 'data' / 'surveys' / 'demo' / 'tls_arbaro_demo.xml',
                                        options=['--gpsStartTime', f'{unixtime:.3f}'])
    # run with string ts:
    r3 = run_helios_executable(Path(WORKING_DIR) / 'data' / 'surveys' / 'demo' / 'tls_arbaro_demo.xml',
                                        options=['--gpsStartTime', stringtime])

    assert (r1 / 'leg000_points.xyz').exists()
    r1_sum = sha256sum(r1 / 'leg000_points.xyz')
    r2_sum = sha256sum(r2 / 'leg000_points.xyz')
    r3_sum = sha256sum(r3 / 'leg000_points.xyz')
<<<<<<< HEAD
    # assert r2_sum == r3_sum
    # assert r2_sum == 'e1daca137b066eca4bd29b62f3cb5ecde4bcc41650f2cdfc44110c87b97f23dc' or \
    #        r2_sum == 'e5ff320c318bd8cb87865ff8a3fd5d8835ca7a66736cc7469e59ad2c365a3a31'  # linux checksum
    # assert r1_sum != r2_sum
=======
    assert r2_sum == r3_sum
    assert r2_sum == '41313dfe46ed34fcb9733af03a4d5e52487fd4579014f13dc00c609b53813229' or \
           r2_sum == '984cfbbc5a54ab10a566ea901363218f35da569dbab5cd102424ab27794074ae'  # linux checksum
    assert r1_sum != r2_sum
>>>>>>> 0994954b

    if DELETE_FILES_AFTER:
        shutil.rmtree(r1)
        shutil.rmtree(r2)
        shutil.rmtree(r3)


def test_gpsStartTimeFlag_pyh():
    now = datetime.datetime(year=1994, month=1, day=18, hour=1, minute=45, second=22)
    unixtime = datetime.datetime.timestamp(now)
    stringtime = now.strftime('%Y-%m-%d %H:%M:%S')
    # first, run 'as is':
    r1 = run_helios_pyhelios(Path(WORKING_DIR) / 'data' / 'surveys' / 'demo' / 'tls_arbaro_demo.xml',
                               options={'gpsStartTime': ''})
    # run with posix ts:
    r2 = run_helios_pyhelios(Path(WORKING_DIR) / 'data' / 'surveys' / 'demo' / 'tls_arbaro_demo.xml',
                               options={'gpsStartTime': f'{unixtime:.0f}'})
    # run with string ts:
    r3 = run_helios_pyhelios(Path(WORKING_DIR) / 'data' / 'surveys' / 'demo' / 'tls_arbaro_demo.xml',
                               options={'gpsStartTime': stringtime})

    assert (r1 / 'leg000_points.xyz').exists()
    r1_sum = sha256sum(r1 / 'leg000_points.xyz')
    r2_sum = sha256sum(r2 / 'leg000_points.xyz')
    r3_sum = sha256sum(r3 / 'leg000_points.xyz')
<<<<<<< HEAD
    # assert r2_sum == r3_sum
    # assert r2_sum == 'e1daca137b066eca4bd29b62f3cb5ecde4bcc41650f2cdfc44110c87b97f23dc' or \
    #        r2_sum == 'e5ff320c318bd8cb87865ff8a3fd5d8835ca7a66736cc7469e59ad2c365a3a31'  # linux checksum
    # assert r1_sum != r2_sum
=======
    assert r2_sum == r3_sum
    assert r2_sum == '41313dfe46ed34fcb9733af03a4d5e52487fd4579014f13dc00c609b53813229' or \
           r2_sum == '984cfbbc5a54ab10a566ea901363218f35da569dbab5cd102424ab27794074ae'  # linux checksum
    assert r1_sum != r2_sum
>>>>>>> 0994954b

    if DELETE_FILES_AFTER:
        try:
            shutil.rmtree(r1)
            shutil.rmtree(r2)
            shutil.rmtree(r3)
        except Exception as e:
            print(f"Error cleaning up: {e}")<|MERGE_RESOLUTION|>--- conflicted
+++ resolved
@@ -6,7 +6,7 @@
 import datetime, time
 import hashlib
 
-MAX_DIFFERENCE_BYTES = 102400000000
+MAX_DIFFERENCE_BYTES = 1024
 DELETE_FILES_AFTER = True
 WORKING_DIR = str(Path(__file__).parent.parent.absolute())
 
@@ -61,17 +61,10 @@
     r1_sum = sha256sum(r1 / 'leg000_points.xyz')
     r2_sum = sha256sum(r2 / 'leg000_points.xyz')
     r3_sum = sha256sum(r3 / 'leg000_points.xyz')
-<<<<<<< HEAD
     # assert r2_sum == r3_sum
-    # assert r2_sum == 'e1daca137b066eca4bd29b62f3cb5ecde4bcc41650f2cdfc44110c87b97f23dc' or \
-    #        r2_sum == 'e5ff320c318bd8cb87865ff8a3fd5d8835ca7a66736cc7469e59ad2c365a3a31'  # linux checksum
+    # assert r2_sum == '41313dfe46ed34fcb9733af03a4d5e52487fd4579014f13dc00c609b53813229' or \
+    #        r2_sum == '984cfbbc5a54ab10a566ea901363218f35da569dbab5cd102424ab27794074ae'  # linux checksum
     # assert r1_sum != r2_sum
-=======
-    assert r2_sum == r3_sum
-    assert r2_sum == '41313dfe46ed34fcb9733af03a4d5e52487fd4579014f13dc00c609b53813229' or \
-           r2_sum == '984cfbbc5a54ab10a566ea901363218f35da569dbab5cd102424ab27794074ae'  # linux checksum
-    assert r1_sum != r2_sum
->>>>>>> 0994954b
 
     if DELETE_FILES_AFTER:
         shutil.rmtree(r1)
@@ -97,17 +90,10 @@
     r1_sum = sha256sum(r1 / 'leg000_points.xyz')
     r2_sum = sha256sum(r2 / 'leg000_points.xyz')
     r3_sum = sha256sum(r3 / 'leg000_points.xyz')
-<<<<<<< HEAD
     # assert r2_sum == r3_sum
-    # assert r2_sum == 'e1daca137b066eca4bd29b62f3cb5ecde4bcc41650f2cdfc44110c87b97f23dc' or \
-    #        r2_sum == 'e5ff320c318bd8cb87865ff8a3fd5d8835ca7a66736cc7469e59ad2c365a3a31'  # linux checksum
+    # assert r2_sum == '41313dfe46ed34fcb9733af03a4d5e52487fd4579014f13dc00c609b53813229' or \
+    #        r2_sum == '984cfbbc5a54ab10a566ea901363218f35da569dbab5cd102424ab27794074ae'  # linux checksum
     # assert r1_sum != r2_sum
-=======
-    assert r2_sum == r3_sum
-    assert r2_sum == '41313dfe46ed34fcb9733af03a4d5e52487fd4579014f13dc00c609b53813229' or \
-           r2_sum == '984cfbbc5a54ab10a566ea901363218f35da569dbab5cd102424ab27794074ae'  # linux checksum
-    assert r1_sum != r2_sum
->>>>>>> 0994954b
 
     if DELETE_FILES_AFTER:
         try:
