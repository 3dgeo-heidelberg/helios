--- conflicted
+++ resolved
@@ -44,16 +44,6 @@
                                options=['--gpsStartTime', stringtime])
 
     assert (r1 / 'leg000_points.xyz').exists()
-<<<<<<< HEAD
-    r1_sum = sha256sum(r1 / 'leg000_points.xyz')
-    r2_sum = sha256sum(r2 / 'leg000_points.xyz')
-    r3_sum = sha256sum(r3 / 'leg000_points.xyz')
-    assert r2_sum == r3_sum
-    assert r2_sum == 'b74ffe17e057020ce774df749f8425700a928a5148bb5e6a1f5aeb69f607ae04' or \
-           r2_sum == '984cfbbc5a54ab10a566ea901363218f35da569dbab5cd102424ab27794074ae'  # linux checksum
-    assert r1_sum != r2_sum
-=======
->>>>>>> a3014fb1
 
 
 def test_gpsStartTimeFlag_pyh(output_dir):
@@ -69,22 +59,8 @@
                              output_dir,
                              options={'gpsStartTime': f'{unixtime:.0f}'})
     # run with string ts:
-<<<<<<< HEAD
-    r3 = run_helios_pyhelios(Path(WORKING_DIR) / 'data' / 'surveys' / 'demo' / 'tls_arbaro_demo.xml',
-                               options={'gpsStartTime': stringtime})
-
-    assert (r1 / 'leg000_points.xyz').exists()
-    r1_sum = sha256sum(r1 / 'leg000_points.xyz')
-    r2_sum = sha256sum(r2 / 'leg000_points.xyz')
-    r3_sum = sha256sum(r3 / 'leg000_points.xyz')
-    assert r2_sum == r3_sum
-    assert r2_sum == 'b74ffe17e057020ce774df749f8425700a928a5148bb5e6a1f5aeb69f607ae04' or \
-           r2_sum == '984cfbbc5a54ab10a566ea901363218f35da569dbab5cd102424ab27794074ae'  # linux checksum
-    assert r1_sum != r2_sum
-=======
     r3 = run_helios_pyhelios(Path('data') / 'surveys' / 'demo' / 'tls_arbaro_demo.xml',
                              output_dir,
                              options={'gpsStartTime': stringtime})
->>>>>>> a3014fb1
 
     assert (r1 / 'leg000_points.xyz').exists()