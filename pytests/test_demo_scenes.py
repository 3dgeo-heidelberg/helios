import pytest
import os, shutil
import subprocess
from pathlib import Path
import sys

HELIOS_EXE = str(Path('build') / 'helios')
if sys.platform == "win32":
    HELIOS_EXE += ".exe"
WORKING_DIR = str(Path(__file__).parent.parent.absolute())

def find_playback_dir(survey_path):
    playback = Path(WORKING_DIR) / 'output' / 'Survey Playback'
    with open(Path(WORKING_DIR) / survey_path, 'r') as sf:
        for line in sf:
            if '<survey name' in line:
                survey_name = line.split('name="')[1].split('"')[0]
    if not (playback / survey_name).is_dir():
        raise Exception('Could not locate output directory')
    last_run_dir = sorted(list((playback / survey_name).glob('*')), key=lambda f: f.stat().st_ctime, reverse=True)[0]
    return last_run_dir / 'points'

def run_helios_executable(survey_path: Path, options=None) -> Path:
    if options is None:
        options = list()
    command = [HELIOS_EXE, str(survey_path)] + options + ['--rebuildScene', '--seed', '43', '-vt', '-j', '1']
    print(command)
    p = subprocess.Popen(command, cwd=WORKING_DIR, shell=(sys.platform == "win32"))  # shell must be false for linux (but true for windows(?))
    p.wait()
    assert p.returncode == 0
    return find_playback_dir(survey_path)

def run_helios_pyhelios(survey_path: Path, options=None) -> Path:
    sys.path.append(str((Path(WORKING_DIR) / 'build').absolute()))
    import pyhelios
    pyhelios.setDefaultRandomnessGeneratorSeed("43")
    from pyheliostools import SimulationBuilder

    simB = SimulationBuilder(
        surveyPath=str(survey_path.absolute()),
        assetsDir=WORKING_DIR + os.sep + 'assets' + os.sep,
        outputDir=WORKING_DIR + os.sep + 'output' + os.sep,
    )
    simB.setLasOutput(True)
    simB.setRebuildScene(True)
    simB.setNumThreads(1)
    simB.setKDTJobs(1)

    sim = simB.build()

    sim.start()
    output = sim.join()
    return find_playback_dir(survey_path)


def test_arbaro_tls_exe():
    dirname_exe = run_helios_executable(Path('data') / 'surveys' / 'demo' / 'tls_arbaro_demo.xml',
                                        options=['--lasOutput'])
    eval_arbaro_tls(dirname_exe)

def test_arbaro_tls_pyh():
    dirname_pyh = run_helios_pyhelios(Path('data') / 'surveys' / 'demo' / 'tls_arbaro_demo.xml')
    eval_arbaro_tls(dirname_pyh)

def eval_arbaro_tls(dirname):
    assert (dirname / 'leg000_points.las').exists()
    assert abs((dirname / 'leg000_points.las').stat().st_size - 18_628_011) < 1_024
    assert (dirname / 'leg001_points.las').exists()
    assert abs((dirname / 'leg001_points.las').stat().st_size - 12_152_115) < 1_024
    with open(dirname / 'leg000_trajectory.txt', 'r') as f:
        line = f.readline()
        assert line.startswith('1.0000 25.5000 0.0000')
    # clean up
    #shutil.rmtree(dirname)

def test_tiffloader_als_exe():
    dirname_exe = run_helios_executable(Path('data') / 'test' / 'als_hd_demo_tiff_min.xml',
                                        options=['--lasOutput'])
    eval_tiffloader_als(dirname_exe)

def test_tiffloader_als_pyh():
    dirname_pyh = run_helios_pyhelios(Path('data') / 'test' / 'als_hd_demo_tiff_min.xml')
    eval_tiffloader_als(dirname_pyh)

def eval_tiffloader_als(dirname):
    assert (dirname / 'leg000_points.las').exists()
    assert abs((dirname / 'leg000_points.las').stat().st_size - 109_197) < 1_024
    assert (dirname / 'leg001_points.las').exists()
    assert abs((dirname / 'leg001_points.las').stat().st_size - 109_197) < 1_024
    with open(dirname / 'leg000_trajectory.txt', 'r') as f:
        line = f.readline()
        line = f.readline()
        assert line.startswith('474500.7510 5474500.0000 1500.0000')
    # clean up
    #shutil.rmtree(dirname)

def test_detailedVoxels_uls_exe():
    dirname_exe = run_helios_executable(Path('data') / 'test' / 'uls_detailedVoxels_mode_comparison_min.xml',
                                        options=['--lasOutput'])
    eval_detailedVoxels_uls(dirname_exe)

def test_detailedVoxels_uls_pyh():
    dirname_pyh = run_helios_pyhelios(Path('data') / 'test' / 'uls_detailedVoxels_mode_comparison_min.xml')
    eval_detailedVoxels_uls(dirname_pyh)

def eval_detailedVoxels_uls(dirname):
    assert (dirname / 'leg000_points.las').exists()
<<<<<<< HEAD
    assert abs((dirname / 'leg000_points.las').stat().st_size - 420_615) < 1_024
=======
    assert abs((dirname / 'leg000_points.las').stat().st_size - 419_589) < 1_024
>>>>>>> 28aed1cf
    assert (dirname / 'leg000_trajectory.txt').exists()
    assert abs((dirname / 'leg000_trajectory.txt').stat().st_size - 1_197) < 1_024
    with open(dirname / 'leg000_trajectory.txt', 'r') as f:
        line = f.readline()
        line = f.readline()
        line = f.readline()
        line = f.readline()
        line = f.readline()
        line = f.readline()
        line = f.readline()
        assert line.startswith('-3.0000 -1.2741 50.0000')
    # clean up
    #shutil.rmtree(dirname)

def test_xyzVoxels_tls_exe():
    dirname_exe = run_helios_executable(Path('data') / 'surveys' / 'voxels' / 'tls_sphere_xyzloader_rgb_normals.xml',
                                        options=['--lasOutput'])
    eval_xyzVoxels_tls(dirname_exe)

def test_xyzVoxels_tls_pyh():
    dirname_pyh = run_helios_pyhelios(Path('data') / 'surveys' / 'voxels' / 'tls_sphere_xyzloader_rgb_normals.xml')
    eval_xyzVoxels_tls(dirname_pyh)

def eval_xyzVoxels_tls(dirname):
    assert (dirname / 'leg000_points.las').exists()
    assert abs((dirname / 'leg000_points.las').stat().st_size - 16_937_811) < 1_024
    # clean up
    #shutil.rmtree(dirname)<|MERGE_RESOLUTION|>--- conflicted
+++ resolved
@@ -71,7 +71,7 @@
         line = f.readline()
         assert line.startswith('1.0000 25.5000 0.0000')
     # clean up
-    #shutil.rmtree(dirname)
+    shutil.rmtree(dirname)
 
 def test_tiffloader_als_exe():
     dirname_exe = run_helios_executable(Path('data') / 'test' / 'als_hd_demo_tiff_min.xml',
@@ -92,7 +92,7 @@
         line = f.readline()
         assert line.startswith('474500.7510 5474500.0000 1500.0000')
     # clean up
-    #shutil.rmtree(dirname)
+    shutil.rmtree(dirname)
 
 def test_detailedVoxels_uls_exe():
     dirname_exe = run_helios_executable(Path('data') / 'test' / 'uls_detailedVoxels_mode_comparison_min.xml',
@@ -105,11 +105,7 @@
 
 def eval_detailedVoxels_uls(dirname):
     assert (dirname / 'leg000_points.las').exists()
-<<<<<<< HEAD
     assert abs((dirname / 'leg000_points.las').stat().st_size - 420_615) < 1_024
-=======
-    assert abs((dirname / 'leg000_points.las').stat().st_size - 419_589) < 1_024
->>>>>>> 28aed1cf
     assert (dirname / 'leg000_trajectory.txt').exists()
     assert abs((dirname / 'leg000_trajectory.txt').stat().st_size - 1_197) < 1_024
     with open(dirname / 'leg000_trajectory.txt', 'r') as f:
@@ -122,7 +118,7 @@
         line = f.readline()
         assert line.startswith('-3.0000 -1.2741 50.0000')
     # clean up
-    #shutil.rmtree(dirname)
+    shutil.rmtree(dirname)
 
 def test_xyzVoxels_tls_exe():
     dirname_exe = run_helios_executable(Path('data') / 'surveys' / 'voxels' / 'tls_sphere_xyzloader_rgb_normals.xml',
@@ -137,4 +133,4 @@
     assert (dirname / 'leg000_points.las').exists()
     assert abs((dirname / 'leg000_points.las').stat().st_size - 16_937_811) < 1_024
     # clean up
-    #shutil.rmtree(dirname)+    shutil.rmtree(dirname)