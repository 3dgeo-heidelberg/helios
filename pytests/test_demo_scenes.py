--- conflicted
+++ resolved
@@ -16,15 +16,8 @@
     pass
 
 
-<<<<<<< HEAD
-
-def find_playback_dir(survey_path):    
-    playback = Path(WORKING_DIR) / 'output'
-    with open(Path(WORKING_DIR) / survey_path, 'r') as sf:
-=======
 def find_playback_dir(survey_path, playback):
     with open(survey_path, 'r') as sf:
->>>>>>> a3014fb1
         for line in sf:
             if '<survey name' in line:
                 survey_name = line.split('name="')[1].split('"')[0]
