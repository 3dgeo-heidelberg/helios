#!/usr/bin/env python
# -- coding: utf-8 --

"""
Tests for the Python bindings
"""

import pytest
import numpy as np
from pathlib import Path
import os
import time
import struct
import xml.etree.ElementTree as ET
import shutil


DELETE_FILES_AFTER = False
WORKING_DIR = os.getcwd()
import pyhelios


def find_scene(survey_file):
    """helper function which returns the path to the scene XML file"""
    scene_file = ET.parse(survey_file).find('survey').attrib['scene'].split('#')[0]
    return scene_file.replace('.xml', '.scene')


def access_output(outpath, outfile_ending):
    # Attempt to rename files in output directory
    for filename in os.listdir(os.path.dirname(outpath)):
        if filename.endswith(outfile_ending):
            os.rename(os.path.join(os.path.dirname(outpath), filename),
                      os.path.join(os.path.dirname(outpath),
                                   filename.replace(outfile_ending, "_accessed" + outfile_ending)))


def get_las_version(las_filename):
    with open(las_filename, "rb") as las_file:
        las_file.seek(24)
        header_content = las_file.read(2)
        format_str = "1s1s"
        version_minor, version_major = struct.unpack(format_str, header_content)

        return int.from_bytes(version_minor, byteorder='big'), int.from_bytes(version_major, byteorder='big')


@pytest.fixture(scope="session")
def test_sim():
    """
    Fixture which returns a simulation object for a given survey path
    """

    def create_test_sim(survey_path, zip_output=True, las_output=True, las10=False):
        # pyhelios.loggingSilent()
        from pyhelios import SimulationBuilder
        simB = SimulationBuilder(
            surveyPath=str(survey_path.absolute()),
            assetsDir=WORKING_DIR + os.sep + 'assets' + os.sep,
            outputDir=WORKING_DIR + os.sep + 'output' + os.sep,
        )
        simB.setLasOutput(las_output)
        simB.setLas10(las10)
        simB.setRebuildScene(True)
        simB.setZipOutput(zip_output)

        sim = simB.build()

        return sim

    return create_test_sim


# BELOW IS COMMENTED TO PREVENT OUT OF MEMORY ERRORS
# @pytest.mark.parametrize("survey_path,las,zip",
# [(Path('data') / 'surveys' / 'toyblocks' / 'als_toyblocks.xml', True, True),
# (Path('data') / 'surveys' / 'toyblocks' / 'als_toyblocks_stripid.xml', True, True),
# (Path('data') / 'surveys' / 'toyblocks' / 'als_toyblocks.xml', False, False),
# (Path('data') / 'surveys' / 'toyblocks' / 'als_toyblocks_stripid.xml', False, False)])
# def test_open_output(test_sim, survey_path, las, zip):
# """Test accessing output files (LAS/xyz) after simulation"""
# from pyhelios import SimulationBuilder

# sim = test_sim(survey_path, las_output=las, zip_output=zip)
# sim.start()
# out = sim.join()
# ext = None

# if las is True and zip is True:
# ext = '.laz'
# elif las is True and zip is False:
# ext = '.las'
# elif las is False and zip is False:
# ext = '.xyz'
# elif las is False and zip is True:
# ext = '.bin'

# assert ext != None
# access_output(out.filepath, ext)

def test_open_output_xyz_stripid(test_sim):
    """Test accessing xyz output after simulation when using strip ID"""
    survey_path = Path('data') / 'test' / 'als_hd_height_above_ground_stripid_light.xml'
    sim = test_sim(survey_path, las_output=False, zip_output=False)
    sim.start()
    out = sim.join()
    access_output(out[2], '.xyz')


def test_open_output_xyz(test_sim):
    """Test accessing xyz output files after simulation"""
    survey_path = Path('data') / 'surveys' / 'demo' / 'light_als_toyblocks_multiscanner.xml'
    sim = test_sim(survey_path, las_output=False, zip_output=False)
    sim.start()
    out = sim.join()
    access_output(out[2], '.xyz')


def test_open_output_laz_stripid(test_sim):
    """Test accessing LAZ output files after simulation when using strip ID"""
    survey_path = Path('data') / 'test' / 'als_hd_height_above_ground_stripid_light.xml'
    sim = test_sim(survey_path, las_output=True, zip_output=True, las10=True)
    sim.start()
    out = sim.join()
    v_minor, v_major = get_las_version(out[2])
    assert v_minor == 1
    assert v_major == 0
    access_output(out[2], '.laz')


def test_open_output_laz(test_sim):
    """Test accessing LAZ output files after simulation"""
    survey_path = Path('data') / 'surveys' / 'demo' / 'light_als_toyblocks_multiscanner.xml'
    sim = test_sim(survey_path, las_output=True, zip_output=True)
    sim.start()
    out = sim.join()
    v_minor, v_major = get_las_version(out[2])
    assert v_minor == 1
    assert v_major == 4
    access_output(out[2], '.laz')


def test_start_stop(test_sim):
    """Test starting, pausing and stopping of simulation"""
    sim = test_sim(Path('data') / 'surveys' / 'toyblocks' / 'als_toyblocks.xml')
    sim.start()
    assert sim.isStarted()
    time.sleep(0.05)
    sim.pause()
    assert sim.isPaused()
    sim.resume()
    assert sim.isRunning()
    while sim.isRunning():
        pass
    assert sim.isFinished()
    sim.stop()
    assert sim.isStopped()
    assert sim.isRunning() is False
    sim.join()


def test_templates(test_sim):
    """Test accessing template settings defined in a survey XML"""
    sim = test_sim(Path('data') / 'surveys' / 'toyblocks' / 'als_toyblocks.xml')
    leg = sim.sim.get_leg(0)
    ss = leg.scanner_settings
    assert ss.has_template
    ss_templ = ss.base_template
    ps = leg.platform_settings
    assert ps.has_template
    ps_templ = ps.base_template

    assert ss_templ.id == 'scanner1'
    assert ss_templ.is_active is True
    assert ss_templ.pulse_frequency == 300_000
    assert ss_templ.trajectory_time_interval == 0.01
    assert ss_templ.scan_frequency == 200
    assert ss_templ.scan_angle * 180 / np.pi == 20
    assert ps_templ.id == 'platform1'
    assert ps_templ.speed_m_s == 30


def test_survey_characteristics(test_sim):
    """Test accessing survey characteristics (name, length)"""
    path_to_survey = Path('data') / 'surveys' / 'toyblocks' / 'als_toyblocks.xml'
    sim = test_sim(path_to_survey)
    assert Path(sim.sim.survey_path) == Path(WORKING_DIR) / path_to_survey
    survey = sim.sim.survey
    assert survey.name == 'toyblocks_als'
    assert survey.length == 0.0
    survey.calculate_length()
    assert survey.length == 400.0


def test_scene():
    pass


def test_create_survey():
    """Test creating/configuring a survey with pyhelios"""
    pyhelios.default_rand_generator_seed("7")
    test_survey_path = 'data/surveys/test_survey.xml'

    # default survey (missing platform and scanner definition and not containing any legs)
    survey = """<?xml version="1.0" encoding="UTF-8"?>
    <document>
        <survey name="test_scan" scene="data/scenes/toyblocks/toyblocks_scene.xml#toyblocks_scene" platform="data/platforms.xml#sr22" scanner="data/scanners_als.xml#leica_als50">
        </survey>
    </document>
    """

    with open(test_survey_path, "w") as f:
        f.write(survey)

    # build base simulation
    simBuilder = pyhelios.SimulationBuilder(
        test_survey_path,
        'assets/',
        'output/'
    )
    simBuilder.setFinalOutput(True)
    simBuilder.setLasOutput(True)
    simBuilder.setZipOutput(True)
    simBuilder.setCallbackFrequency(100)
    simBuilder.setRebuildScene(True)
    simBuilder.setNumThreads(1)
    simBuilder.setKDTJobs(1)

    simB = simBuilder.build()

    # list of waypoints
    waypoints = [
        [100., -100.],
        [-100., -100.],
        [-100., -50.],
        [100., -50.],
        [100., 0.],
        [-100., 0.],
        [-100., 50.],
        [100., 50.],
        [100., 100.],
        [-100., 100.]]

    # settings
    altitude = 500
    speed = 150
    pulse_freq = 10_000
    scan_angle = 30 * np.pi / 180
    scan_freq = 20
    shift = simB.sim.scene.shift
    for j, wp in enumerate(waypoints):
        leg = simB.sim.new_leg(j)
        leg.serial_id = j
        leg.platform_settings.x = wp[0] - shift[0]
        leg.platform_settings.y = wp[1] - shift[1]
        leg.platform_settings.z = altitude - shift[2]
        leg.platform_settings.speed_m_s = speed
        leg.scanner_settings.trajectory_time_interval = 0.001
        leg.scanner_settings.pulse_frequency = pulse_freq
        leg.scanner_settings.scan_angle = scan_angle
        leg.scanner_settings.scan_frequency = scan_freq
        # scanner should only be active for legs with even ID
        if j % 2 != 0:
            leg.scanner_settings.is_active = False
    survey = simB.sim.survey
    survey.calculate_length()

    # check length of survery and number of legs
    assert survey.length == 1200.0
    assert simB.sim.num_legs == 10

    simB.start()
    output = simB.join()
    meas, traj = pyhelios.outputToNumpy(output)
    # check length of output
    assert meas.shape == (9926, 17)
    assert traj.shape == (6670, 7)
    # compare individual points
    np.testing.assert_allclose(meas[100, :3], np.array([83.32, -66.44204, 0.03114649]))
    np.testing.assert_allclose(traj[0, :3], np.array([waypoints[0][0], waypoints[0][1], altitude]))

    # cleanup
    os.remove(test_survey_path)
    if DELETE_FILES_AFTER:
        print(f"Deleting files in {Path(output.outpath).parent.as_posix()}")
        shutil.rmtree(Path(output.outpath).parent)


def test_material(test_sim):
    """Test accessing material properties of a primitive in a scene"""
    sim = test_sim(Path('data') / 'surveys' / 'toyblocks' / 'als_toyblocks.xml')
    scene = sim.sim.scene
    prim0 = scene.primitive(0)  # get first primitive
    mat0 = prim0.material
    assert mat0.name == 'None'
<<<<<<< HEAD
    assert mat0.is_ground is True
    assert Path(mat0.mat_file_path) == Path.cwd() / 'data/sceneparts/basic/groundplane/groundplane.mtl'
=======
    assert mat0.isGround is True
    assert Path(mat0.matFilePath) == Path.cwd() / 'data/sceneparts/basic/groundplane/groundplane.mtl'
>>>>>>> a0a0d0bb
    assert mat0.reflectance == 50.0
    assert mat0.specularity == 0.0
    assert mat0.specular_exponent == 0.0
    assert mat0.classification == 0
    assert np.isclose(mat0.kd[0], 0.20, atol=1e-2)


def test_scanner(test_sim):
    """Test accessing scanner configurations with pyhelios"""
    path_to_survey = Path('data') / 'test' / 'als_hd_demo_tiff_min.xml'
    sim = test_sim(path_to_survey)
    scanner = sim.sim.scanner
    assert scanner.device_id == 'leica_als50-ii'
    assert scanner.average_power == 4.0
    assert scanner.beam_divergence == 0.00022
    assert scanner.wavelength * 1000000000 == 1064  # has to be converted from m to nm
    assert scanner.visibility == 23.0
    assert scanner.num_rays == 19  # for default beamSampleQuality of 3
    assert scanner.pulse_length== 10.0
    assert list(scanner.supported_pulse_freqs_hz) == [20000, 60000, 150000]
    assert scanner.to_string() == """Scanner: leica_als50-ii
Device[0]: leica_als50-ii
	Average Power: 4 W
	Beam Divergence: 0.22 mrad
	Wavelength: 1064 nm
	Visibility: 23 km
"""


def test_detector(test_sim):
    """Test accessing detector settings with pyhelios"""
    path_to_survey = Path('data') / 'test' / 'als_hd_demo_tiff_min.xml'
    sim = test_sim(path_to_survey)
    scanner = sim.sim.scanner
    detector = scanner.detector

    assert detector.accuracy == 0.05
    assert detector.range_min == 200
    assert detector.range_max == 1700

    scene_file = find_scene(path_to_survey)
    if os.path.isfile(scene_file):
        os.remove(scene_file)

@pytest.mark.parametrize(
    "export_to_file",
    [pytest.param(True, id="setExportToFile(True)"),
     pytest.param(False, id="setExportToFile(False)")]
)
def test_output(export_to_file):
    """Validating the output of a survey started with pyhelios"""
    from pyhelios import SimulationBuilder
    survey_path = Path('data') / 'test' / 'als_hd_demo_tiff_min.xml'
    pyhelios.default_rand_generator_seed("43")
    simB = SimulationBuilder(
        surveyPath=str(survey_path.absolute()),
        assetsDir=WORKING_DIR + os.sep + 'assets' + os.sep,
        outputDir=WORKING_DIR + os.sep + 'output' + os.sep,
    )
    simB.setFinalOutput(True)
    simB.setExportToFile(export_to_file)
    simB.setRebuildScene(True)
    simB.setCallbackFrequency(100)
    simB.setNumThreads(1)
    simB.setKDTJobs(1)

    sim = simB.build()

    sim.start()
    output = sim.join()
    measurements_array, trajectory_array = pyhelios.outputToNumpy(output)

    np.testing.assert_allclose(measurements_array[0, :3], np.array([474500.3, 5473580.0, 107.0001]), rtol=0.000001)
    assert measurements_array.shape == (2407, 17)
    assert trajectory_array.shape == (9, 7)
    if export_to_file:
        assert Path(output[2]).parent.parent == Path(WORKING_DIR) / "output" / "als_hd_demo"
        # cleanup
        if DELETE_FILES_AFTER:
            print(f"Deleting files in {Path(output[2]).parent.as_posix()}")
            shutil.rmtree(Path(output[2]).parent)<|MERGE_RESOLUTION|>--- conflicted
+++ resolved
@@ -274,6 +274,7 @@
     meas, traj = pyhelios.outputToNumpy(output)
     # check length of output
     assert meas.shape == (9926, 17)
+    assert meas.shape == (9926, 17)
     assert traj.shape == (6670, 7)
     # compare individual points
     np.testing.assert_allclose(meas[100, :3], np.array([83.32, -66.44204, 0.03114649]))
@@ -293,13 +294,8 @@
     prim0 = scene.primitive(0)  # get first primitive
     mat0 = prim0.material
     assert mat0.name == 'None'
-<<<<<<< HEAD
     assert mat0.is_ground is True
     assert Path(mat0.mat_file_path) == Path.cwd() / 'data/sceneparts/basic/groundplane/groundplane.mtl'
-=======
-    assert mat0.isGround is True
-    assert Path(mat0.matFilePath) == Path.cwd() / 'data/sceneparts/basic/groundplane/groundplane.mtl'
->>>>>>> a0a0d0bb
     assert mat0.reflectance == 50.0
     assert mat0.specularity == 0.0
     assert mat0.specular_exponent == 0.0
@@ -374,6 +370,7 @@
 
     np.testing.assert_allclose(measurements_array[0, :3], np.array([474500.3, 5473580.0, 107.0001]), rtol=0.000001)
     assert measurements_array.shape == (2407, 17)
+    assert measurements_array.shape == (2407, 17)
     assert trajectory_array.shape == (9, 7)
     if export_to_file:
         assert Path(output[2]).parent.parent == Path(WORKING_DIR) / "output" / "als_hd_demo"
