#!/usr/bin/env python
# -- coding: utf-8 --

"""
Tests for the Python bindings
"""

import pytest
import numpy as np
from pathlib import Path
import os
import time
import struct
import xml.etree.ElementTree as ET
import laspy

import pyhelios
from .test_demo_scenes import find_playback_dir
from . import pcloud_utils as pcu

cycleMeasurementsCount = 0
cp1 = []
cpn = [0, 0, 0]

def find_scene(survey_file):
    """helper function which returns the path to the scene XML file"""
    scene_file = ET.parse(survey_file).find("survey").attrib["scene"].split("#")[0]
    return scene_file.replace(".xml", ".scene")


def access_output(outpath, outfile_ending):
    # Attempt to rename files in output directory
    for filename in os.listdir(os.path.dirname(outpath)):
        if filename.endswith(outfile_ending):
            os.rename(
                os.path.join(os.path.dirname(outpath), filename),
                os.path.join(
                    os.path.dirname(outpath),
                    filename.replace(outfile_ending, "_accessed" + outfile_ending),
                ),
            )


def get_las_version(las_filename):
    with open(las_filename, "rb") as las_file:
        las_file.seek(24)
        header_content = las_file.read(2)
        format_str = "1s1s"
        version_minor, version_major = struct.unpack(format_str, header_content)

        return int.from_bytes(version_minor, byteorder="big"), int.from_bytes(
            version_major, byteorder="big"
        )


def callback(output=None):
    with pyhelios.PYHELIOS_SIMULATION_BUILD_CONDITION_VARIABLE:
        global cycleMeasurementsCount
        global cp1
        global cpn
        measurements = output.measurements

        # Set 1st cycle point
        if cycleMeasurementsCount == 0 and len(measurements) > 0:
            pos = measurements[0].getPosition()
            cp1.append(pos.x)
            cp1.append(pos.y)
            cp1.append(pos.z)

        # Update cycle measurement count
        cycleMeasurementsCount += len(measurements)

        # Update last cycle point
        if len(measurements) > 0:
            pos = measurements[len(measurements)-1].getPosition()
            cpn[0] = pos.x
            cpn[1] = pos.y
            cpn[2] = pos.z

        # Notify for conditional variable
        pyhelios.PYHELIOS_SIMULATION_BUILD_CONDITION_VARIABLE.notify()


@pytest.fixture(scope="session")
def test_sim(output_dir):
    """
    Fixture which returns a simulation object for a given survey path
    """

    def create_test_sim(survey_path, zip_output=True, las_output=True, las10=False):
        # pyhelios.loggingSilent()
        from pyhelios import SimulationBuilder

        simB = SimulationBuilder(
            surveyPath=str(survey_path.absolute()),
            assetsDir=[str(Path("assets"))],
            outputDir=str(output_dir),
        )
        simB.setLasOutput(las_output)
        simB.setLas10(las10)
        simB.setRebuildScene(True)
        simB.setZipOutput(zip_output)

        sim = simB.build()

        return sim

    return create_test_sim


@pytest.fixture(scope="session")
def test_sim_callback(output_dir):
    """
    Fixture which returns a simulation object for a given survey path
    """

    def create_test_sim(survey_path, zip_output=True, las_output=True):
        # pyhelios.loggingSilent()
        from pyhelios import SimulationBuilder
        simB = SimulationBuilder(
            surveyPath=str(survey_path.absolute()),
            assetsDir=str(Path('assets')),
            outputDir=str(output_dir),
        )
        simB.setLasOutput(las_output)
        simB.setRebuildScene(True)
        simB.setZipOutput(zip_output)
        simB.setCallbackFrequency(10)
        simB.setCallback(callback)
        simB.setNumThreads(0)

        sim = simB.build()

        return sim

    return create_test_sim


# BELOW IS COMMENTED TO PREVENT OUT OF MEMORY ERRORS
# @pytest.mark.parametrize("survey_path,las,zip",
# [(Path('data') / 'surveys' / 'toyblocks' / 'als_toyblocks.xml', True, True),
# (Path('data') / 'surveys' / 'toyblocks' / 'als_toyblocks_stripid.xml', True, True),
# (Path('data') / 'surveys' / 'toyblocks' / 'als_toyblocks.xml', False, False),
# (Path('data') / 'surveys' / 'toyblocks' / 'als_toyblocks_stripid.xml', False, False)])
# def test_open_output(test_sim, survey_path, las, zip):
# """Test accessing output files (LAS/xyz) after simulation"""
# from pyhelios import SimulationBuilder

# sim = test_sim(survey_path, las_output=las, zip_output=zip)
# sim.start()
# out = sim.join()
# ext = None

# if las is True and zip is True:
# ext = '.laz'
# elif las is True and zip is False:
# ext = '.las'
# elif las is False and zip is False:
# ext = '.xyz'
# elif las is False and zip is True:
# ext = '.bin'

# assert ext != None
# access_output(out.filepath, ext)


def test_open_output_xyz_stripid(test_sim):
    """Test accessing xyz output after simulation when using strip ID"""
    survey_path = Path("data") / "test" / "als_hd_height_above_ground_stripid_light.xml"
    sim = test_sim(survey_path, las_output=False, zip_output=False)
    sim.start()
    out = sim.join()
    access_output(out.filepath, ".xyz")


def test_open_output_xyz(test_sim):
    """Test accessing xyz output files after simulation"""
    survey_path = (
        Path("data") / "surveys" / "demo" / "light_als_toyblocks_multiscanner.xml"
    )
    sim = test_sim(survey_path, las_output=False, zip_output=False)
    sim.start()
    out = sim.join()
    access_output(out.filepath, ".xyz")


def test_open_output_laz_stripid(test_sim):
    """Test accessing LAZ output files after simulation when using strip ID"""
    survey_path = Path("data") / "test" / "als_hd_height_above_ground_stripid_light.xml"
    sim = test_sim(survey_path, las_output=True, zip_output=True, las10=True)
    sim.start()
    out = sim.join()
    v_minor, v_major = get_las_version(out.filepath)
    assert v_minor == 1
    assert v_major == 0
    access_output(out.filepath, ".laz")


def test_open_output_laz(test_sim):
    """Test accessing LAZ output files after simulation"""
    survey_path = (
        Path("data") / "surveys" / "demo" / "light_als_toyblocks_multiscanner.xml"
    )
    sim = test_sim(survey_path, las_output=True, zip_output=True)
    sim.start()
    out = sim.join()
    v_minor, v_major = get_las_version(out.filepath)
    assert v_minor == 1
    assert v_major == 4
    access_output(out.filepath, ".laz")


def test_start_stop(test_sim):
    """Test starting, pausing and stopping of simulation"""
    sim = test_sim(Path("data") / "surveys" / "toyblocks" / "als_toyblocks.xml")
    sim.start()
    assert sim.isStarted()
    time.sleep(0.05)
    sim.pause()
    assert sim.isPaused()
    sim.resume()
    assert sim.isRunning()
    while sim.isRunning():
        pass
    assert sim.isFinished()
    sim.stop()
    assert sim.isStopped()
    assert sim.isRunning() is False
    sim.join()


def test_templates(test_sim):
    """Test accessing template settings defined in a survey XML"""
    sim = test_sim(Path("data") / "surveys" / "toyblocks" / "als_toyblocks.xml")
    leg = sim.sim.getLeg(0)
    ss = leg.getScannerSettings()
    assert ss.hasTemplate()
    ss_templ = ss.getTemplate()
    ps = leg.getPlatformSettings()
    assert ps.hasTemplate()
    ps_templ = ps.getTemplate()

    assert ss_templ.id == "scanner1"
    assert ss_templ.active is True
    assert ss_templ.pulseFreq == 200_000
    assert ss_templ.trajectoryTimeInterval == 0.01
    assert ss_templ.scanFreq == 80
    assert ss_templ.scanAngle * 180 / np.pi == 20
    assert ps_templ.id == "platform1"
    assert ps_templ.movePerSec == 30


def test_survey_characteristics(test_sim):
    """Test accessing survey characteristics (name, length)"""
    path_to_survey = Path("data") / "surveys" / "toyblocks" / "als_toyblocks.xml"
    sim = test_sim(path_to_survey)
    survey = sim.sim.getSurvey()
    assert survey.name == "toyblocks_als"
    assert survey.getLength() == 0.0
    survey.calculateLength()
    assert survey.getLength() == 400.0


def test_scene():
    pass


def test_create_survey(output_dir):
    """Test creating/configuring a survey with pyhelios"""
    pyhelios.setDefaultRandomnessGeneratorSeed("7")
    test_survey_path = "data/surveys/test_survey.xml"

    # default survey (missing platform and scanner definition and not containing any legs)
    survey = """<?xml version="1.0" encoding="UTF-8"?>
    <document>
        <survey name="test_scan" scene="data/scenes/toyblocks/toyblocks_scene.xml#toyblocks_scene" platform="data/platforms.xml#sr22" scanner="data/scanners_als.xml#leica_als50">
        </survey>
    </document>
    """

    with open(test_survey_path, "w") as f:
        f.write(survey)

    # build base simulation
    simBuilder = pyhelios.SimulationBuilder(
        test_survey_path, "assets/", str(output_dir)
    )
    simBuilder.setFinalOutput(True)
    simBuilder.setLasOutput(True)
    simBuilder.setZipOutput(True)
    simBuilder.setCallbackFrequency(100)
    simBuilder.setRebuildScene(True)
    simBuilder.setNumThreads(1)
    simBuilder.setKDTJobs(1)

    simB = simBuilder.build()

    # list of waypoints
    waypoints = [
        [100.0, -100.0],
        [-100.0, -100.0],
        [-100.0, -50.0],
        [100.0, -50.0],
        [100.0, 0.0],
        [-100.0, 0.0],
        [-100.0, 50.0],
        [100.0, 50.0],
        [100.0, 100.0],
        [-100.0, 100.0],
    ]

    # settings
    altitude = 500
    speed = 150
    pulse_freq = 10_000
    scan_angle = 30 * np.pi / 180
    scan_freq = 20
    shift = simB.sim.getScene().getShift()
    for j, wp in enumerate(waypoints):
        leg = simB.sim.newLeg(j)
        leg.serialId = j
        leg.getPlatformSettings().x = wp[0] - shift.x
        leg.getPlatformSettings().y = wp[1] - shift.y
        leg.getPlatformSettings().z = altitude - shift.z
        leg.getPlatformSettings().movePerSec = speed
        leg.getScannerSettings().trajectoryTimeInterval = 0.001
        leg.getScannerSettings().pulseFreq = pulse_freq
        leg.getScannerSettings().scanAngle = scan_angle
        leg.getScannerSettings().scanFreq = scan_freq
        # scanner should only be active for legs with even ID
        if j % 2 != 0:
            leg.getScannerSettings().active = False
    survey = simB.sim.getSurvey()
    survey.calculateLength()

    # check length of survery and number of legs
    assert survey.getLength() == 1200.0
    assert simB.sim.getNumLegs() == 10

    simB.start()
    output = simB.join()
    meas, traj = pyhelios.outputToNumpy(output)
    # check length of output
    assert meas.shape == (10531, 17)
    assert traj.shape == (6670, 7)
    # compare individual points
    np.testing.assert_allclose(meas[100, :3], np.array([83.32, -66.44204, 0.03114649]))
    np.testing.assert_allclose(
        traj[0, :3], np.array([waypoints[0][0], waypoints[0][1], altitude])
    )


def test_material(test_sim):
    """Test accessing material properties of a primitive in a scene"""
    sim = test_sim(Path("data") / "surveys" / "toyblocks" / "als_toyblocks.xml")
    scene = sim.sim.getScene()
    prim0 = scene.getPrimitive(0)  # get first primitive
    mat0 = prim0.getMaterial()
    assert mat0.name == "None"
    assert mat0.isGround is True
    assert (
        Path(mat0.matFilePath)
        == Path.cwd() / "data/sceneparts/basic/groundplane/groundplane.mtl"
    )
    assert mat0.reflectance == 50.0
    assert mat0.specularity == 0.0
    assert mat0.specularExponent == 0.0
    assert mat0.classification == 0
    assert np.round(mat0.kd0, 2) == 0.20


def test_scanner(test_sim):
    """Test accessing scanner configurations with pyhelios"""
    path_to_survey = Path("data") / "test" / "als_hd_demo_tiff_min.xml"
    sim = test_sim(path_to_survey)
    scanner = sim.sim.getScanner()
    assert scanner.deviceId == "leica_als50-ii"
    assert scanner.averagePower == 4.0
    assert scanner.beamDivergence == 0.00022
    assert scanner.wavelength * 1000000000 == 1064  # has to be converted from m to nm
    assert scanner.visibility == 23.0
    assert scanner.numRays == 19  # for default beamSampleQuality of 3
    assert scanner.pulseLength_ns == 10.0
    assert list(scanner.getSupportedPulseFrequencies()) == [20000, 60000, 150000]
    assert (
        scanner.toString()
        == """Scanner: leica_als50-ii
Device[0]: leica_als50-ii
	Average Power: 4 W
	Beam Divergence: 0.22 mrad
	Wavelength: 1064 nm
	Visibility: 23 km
"""
    )


def test_detector(test_sim):
    """Test accessing detector settings with pyhelios"""
    path_to_survey = Path("data") / "test" / "als_hd_demo_tiff_min.xml"
    sim = test_sim(path_to_survey)
    scanner = sim.sim.getScanner()
    detector = scanner.getDetector()

    assert detector.accuracy == 0.05
    assert detector.rangeMin == 200
    assert detector.rangeMax == 1700

    scene_file = find_scene(path_to_survey)
    if os.path.isfile(scene_file):
        os.remove(scene_file)


@pytest.mark.parametrize(
    "export_to_file",
    [
        pytest.param(True, id="setExportToFile(True)"),
        pytest.param(False, id="setExportToFile(False)"),
    ],
)
def test_output(output_dir, export_to_file):
    """Validating the output of a survey started with pyhelios"""
    from pyhelios import SimulationBuilder

    survey_path = Path("data") / "test" / "als_hd_demo_tiff_min.xml"
    pyhelios.setDefaultRandomnessGeneratorSeed("43")
    simB = SimulationBuilder(
        surveyPath=str(survey_path.absolute()),
        assetsDir=[str(Path("assets"))],
        outputDir=str(output_dir),
    )
    simB.setFinalOutput(True)
    simB.setExportToFile(export_to_file)
    simB.setRebuildScene(True)
    simB.setCallbackFrequency(100)
    simB.setNumThreads(1)
    simB.setKDTJobs(1)
    simB.setFixedGpsTimeStart("2022-01-01 00:00:00")

    sim = simB.build()

    sim.start()
    output = sim.join()
    measurements_array, trajectory_array = pyhelios.outputToNumpy(output)

    if export_to_file:
        # check if output files exist
        dirname = find_playback_dir(survey_path, output_dir)
        assert (Path(dirname) / "leg000_points.xyz").exists()
        assert (Path(dirname) / "leg001_points.xyz").exists()
        assert (Path(dirname) / "leg002_points.xyz").exists()
        # check if output files contain the same data as the internal arrays
        leg0 = np.loadtxt(Path(dirname) / "leg000_points.xyz")
        leg1 = np.loadtxt(Path(dirname) / "leg001_points.xyz")
        leg2 = np.loadtxt(Path(dirname) / "leg002_points.xyz")
        measurements_from_file = np.vstack((leg0, leg1, leg2))
<<<<<<< HEAD
        # account for different (order of) fields in internal array and file
        assert np.allclose(
            measurements_array[:, (0, 1, 2, 9, 10, 12, 11, 13, 14, 15, 16)],
            measurements_from_file,
            atol=1e-6,
        )
=======
        # account for different (order of) fields in internal array and file 
        assert np.allclose(measurements_array[:, (0, 1, 2, 9, 10, 12, 11, 13, 14, 15, 16)], measurements_from_file, atol=1e-6)


def test_beam_origin(test_sim):
    survey_path = Path('data') / 'surveys' / 'toyblocks' / 'custom_als_toyblocks.xml'
    sim = test_sim(survey_path)
    sim.start()
    output = sim.join()
    measurements, trajectories = pyhelios.outputToNumpy(output)
    z = 80.0
    ori = measurements[:, 3:6]
    z_expected = z + 0.7 - 0.286  # from platform scannerMount and scanner beamOrigin
    assert np.max(ori[:, 2]) == z_expected


def test_beam_origin_with_callback(test_sim_callback):
    survey_path = Path('data') / 'surveys' / 'toyblocks' / 'custom_als_toyblocks.xml'
    sim = test_sim_callback(survey_path)
    sim.start()
    output = sim.join()
    measurements, trajectories = pyhelios.outputToNumpy(output)
    z = 80.0
    ori = measurements[:, 3:6]
    z_expected = z + 0.7 - 0.286  # from platform scannerMount and scanner beamOrigin
    assert np.max(ori[:, 2]) == z_expected
>>>>>>> 61e04ec6
<|MERGE_RESOLUTION|>--- conflicted
+++ resolved
@@ -21,6 +21,7 @@
 cycleMeasurementsCount = 0
 cp1 = []
 cpn = [0, 0, 0]
+
 
 def find_scene(survey_file):
     """helper function which returns the path to the scene XML file"""
@@ -53,34 +54,6 @@
         )
 
 
-def callback(output=None):
-    with pyhelios.PYHELIOS_SIMULATION_BUILD_CONDITION_VARIABLE:
-        global cycleMeasurementsCount
-        global cp1
-        global cpn
-        measurements = output.measurements
-
-        # Set 1st cycle point
-        if cycleMeasurementsCount == 0 and len(measurements) > 0:
-            pos = measurements[0].getPosition()
-            cp1.append(pos.x)
-            cp1.append(pos.y)
-            cp1.append(pos.z)
-
-        # Update cycle measurement count
-        cycleMeasurementsCount += len(measurements)
-
-        # Update last cycle point
-        if len(measurements) > 0:
-            pos = measurements[len(measurements)-1].getPosition()
-            cpn[0] = pos.x
-            cpn[1] = pos.y
-            cpn[2] = pos.z
-
-        # Notify for conditional variable
-        pyhelios.PYHELIOS_SIMULATION_BUILD_CONDITION_VARIABLE.notify()
-
-
 @pytest.fixture(scope="session")
 def test_sim(output_dir):
     """
@@ -117,9 +90,10 @@
     def create_test_sim(survey_path, zip_output=True, las_output=True):
         # pyhelios.loggingSilent()
         from pyhelios import SimulationBuilder
+
         simB = SimulationBuilder(
             surveyPath=str(survey_path.absolute()),
-            assetsDir=str(Path('assets')),
+            assetsDir=str(Path("assets")),
             outputDir=str(output_dir),
         )
         simB.setLasOutput(las_output)
@@ -453,38 +427,9 @@
         leg1 = np.loadtxt(Path(dirname) / "leg001_points.xyz")
         leg2 = np.loadtxt(Path(dirname) / "leg002_points.xyz")
         measurements_from_file = np.vstack((leg0, leg1, leg2))
-<<<<<<< HEAD
         # account for different (order of) fields in internal array and file
         assert np.allclose(
             measurements_array[:, (0, 1, 2, 9, 10, 12, 11, 13, 14, 15, 16)],
             measurements_from_file,
             atol=1e-6,
-        )
-=======
-        # account for different (order of) fields in internal array and file 
-        assert np.allclose(measurements_array[:, (0, 1, 2, 9, 10, 12, 11, 13, 14, 15, 16)], measurements_from_file, atol=1e-6)
-
-
-def test_beam_origin(test_sim):
-    survey_path = Path('data') / 'surveys' / 'toyblocks' / 'custom_als_toyblocks.xml'
-    sim = test_sim(survey_path)
-    sim.start()
-    output = sim.join()
-    measurements, trajectories = pyhelios.outputToNumpy(output)
-    z = 80.0
-    ori = measurements[:, 3:6]
-    z_expected = z + 0.7 - 0.286  # from platform scannerMount and scanner beamOrigin
-    assert np.max(ori[:, 2]) == z_expected
-
-
-def test_beam_origin_with_callback(test_sim_callback):
-    survey_path = Path('data') / 'surveys' / 'toyblocks' / 'custom_als_toyblocks.xml'
-    sim = test_sim_callback(survey_path)
-    sim.start()
-    output = sim.join()
-    measurements, trajectories = pyhelios.outputToNumpy(output)
-    z = 80.0
-    ori = measurements[:, 3:6]
-    z_expected = z + 0.7 - 0.286  # from platform scannerMount and scanner beamOrigin
-    assert np.max(ori[:, 2]) == z_expected
->>>>>>> 61e04ec6
+        )