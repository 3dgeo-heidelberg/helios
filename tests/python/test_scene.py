--- conflicted
+++ resolved
@@ -1,16 +1,9 @@
 from helios.scene import *
-<<<<<<< HEAD
-from helios.scanner import *
-from helios.platforms import *
-from helios.survey import Survey
-=======
 from helios.settings import *
 from helios.survey import *
 from helios.settings import *
 from helios.survey import *
->>>>>>> e067cc7d
-
-import os
+
 import math
 import numpy as np
 import pytest
@@ -231,7 +224,6 @@
     assert np.allclose(bbox1 + offset, bbox2)
 
 
-<<<<<<< HEAD
 def test_scene_binary():
     survey1 = Survey.from_xml("data/surveys/toyblocks/tls_toyblocks.xml")
     survey1.scene.to_binary("data/scenes/toyblocks/toyblocks1.scene")
@@ -243,8 +235,8 @@
     points2, _ = survey2.run()
     os.remove("data/scenes/toyblocks/toyblocks1.scene")
     assert len(points1) == len(points2)
-    
-=======
+
+
 def test_ground_plane():
     """
     Test the force_on_groundfunctionality of the ScenePart class.
@@ -296,7 +288,4 @@
     scene = StaticScene(scene_parts=[sp1, sp2])
     scene._finalize()
 
-    assert not np.isclose(sp1._cpp_object.all_vertices[0].position[2], sp2._cpp_object.all_vertices[0].position[2])
-
-  
->>>>>>> e067cc7d
+    assert not np.isclose(sp1._cpp_object.all_vertices[0].position[2], sp2._cpp_object.all_vertices[0].position[2]  