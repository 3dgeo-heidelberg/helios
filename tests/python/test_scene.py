from helios.scene import *
from helios.settings import *
from helios.survey import *
from helios.settings import *
from helios.survey import *

import os
import math
import numpy as np
import pytest

from helios import HeliosException


def test_construct_scene_from_xml():
    scene = StaticScene.from_xml("data/scenes/toyblocks/toyblocks_scene.xml")

    assert len(scene.scene_parts) == 5


def test_construct_scene_part_from_xml():
    part = ScenePart.from_xml("data/scenes/toyblocks/toyblocks_scene.xml", id="0")


def test_finalize_scene():
    part = ScenePart.from_xml("data/scenes/toyblocks/toyblocks_scene.xml", id="0")

    scene = StaticScene(scene_parts=[part])
    assert len(scene._cpp_object.primitives) == 0
    scene._finalize()
    assert len(scene._cpp_object.primitives) > 0


def test_scene_invalidation():
    part = ScenePart.from_xml("data/scenes/toyblocks/toyblocks_scene.xml", id="0")
    part2 = ScenePart.from_xml("data/scenes/toyblocks/toyblocks_scene.xml", id="0")
    scene = StaticScene(scene_parts=[part])
    scene._finalize()

    scene.scene_parts = [part, part2]
    assert len(scene._cpp_object.primitives) == 0
    scene._finalize()
    assert len(scene._cpp_object.primitives) > 0


def test_scenepart_from_obj():
    box = ScenePart.from_obj("data/sceneparts/basic/box/box100.obj")
    scene = StaticScene(scene_parts=[box])
    scene._finalize()


def test_sceneparts_from_obj_wildcard():
    box = ScenePart.from_objs("data/sceneparts/basic/**/*.obj")
    assert len(box) == 4
    scene = StaticScene(scene_parts=box)
    scene._finalize()


def test_scenepart_from_obj_yisup():
    box = ScenePart.from_obj("data/sceneparts/basic/box/box100.obj")
    scene = StaticScene(scene_parts=[box], up_axis="y")
    scene._finalize()


def test_scenepart_from_obj_wrong_axis_argument():
    with pytest.raises(ValueError):
        ScenePart.from_obj("data/sceneparts/basic/box/box100.obj", up_axis="x")


def test_scenepart_from_tiff():
    scene_part = ScenePart.from_tiff("data/sceneparts/tiff/dem_hd.tif")
    assert len(scene_part._cpp_object.primitives) > 0


def test_scenepart_from_tiffs():
    scene_parts = ScenePart.from_tiffs("data/test/*.tif")
    assert len(scene_parts) == 2


def test_scenepart_from_xyz():
    scene_part1 = ScenePart.from_xyz(
        "data/sceneparts/pointclouds/sphere_dens25000.xyz",
        separator=" ",
        voxel_size=1.0,
        max_color_value=255.0,
        default_normal=[0.0, 0.0, 1.0],
    )

    scene_part2 = ScenePart.from_xyz(
        "data/sceneparts/pointclouds/sphere_dens25000_sepcomma.xyz",
        separator=",",
        voxel_size=1.0,
        max_color_value=255.0,
    )

    scene_part3 = ScenePart.from_xyz(
        "data/sceneparts/pointclouds/sphere_dens25000.xyz",
        separator=" ",
        voxel_size=1.0,
    )

    scene_part4 = ScenePart.from_xyz(
        "data/sceneparts/pointclouds/sphere_dens25000.xyz",
        voxel_size=1.0,
        default_normal=[0.0, 0.0, 1.0],
        sparse=True,
    )

    assert len(scene_part1._cpp_object.primitives) > 0
    assert len(scene_part2._cpp_object.primitives) > 0
    assert len(scene_part3._cpp_object.primitives) > 0
    assert len(scene_part4._cpp_object.primitives) > 0


def test_scenepart_from_xyzs():
    scene_parts1 = ScenePart.from_xyzs(
        "data/sceneparts/pointclouds/*.xyz", voxel_size=1.0
    )

    scene_parts2 = ScenePart.from_xyzs(
        "data/sceneparts/pointclouds/*.xyz",
        voxel_size=1.0,
        max_color_value=255.0,
        default_normal=[0.0, 0.0, 1.0],
    )

    assert len(scene_parts1) > 2
    assert len(scene_parts2) > 2

    with pytest.raises(HeliosException, match="separator mismatch"):
        ScenePart.from_xyzs(
            "data/sceneparts/pointclouds/*.xyz",
            voxel_size=1.0,
            separator=",",
        )


def test_scenepart_from_vox():
    scene_parts1 = ScenePart.from_vox(
        "data/sceneparts/syssifoss/F_BR08_08_crown_250.vox", intersection_mode="fixed"
    )
    scene_parts2 = ScenePart.from_vox(
        "data/sceneparts/syssifoss/F_BR08_08_merged.vox",
        intersection_mode="scaled",
        intersection_argument=0.5,
    )
    scene_parts3 = ScenePart.from_vox(
        "data/sceneparts/syssifoss/F_BR08_08_merged.vox", intersection_mode="scaled"
    )

    assert len(scene_parts1._cpp_object.primitives) > 0
    assert len(scene_parts2._cpp_object.primitives) > 0
    assert len(scene_parts3._cpp_object.primitives) > 0

    with pytest.raises(ValueError):
        ScenePart.from_vox(
            "data/sceneparts/syssifoss/F_BR08_08_crown_250.vox",
            intersection_mode="fixed",
            intersection_argument=0.1,
        )


def get_bbox(part):
    scene = StaticScene(scene_parts=[part])
    scene._finalize()
    return np.array(scene._cpp_object.bbox_crs.bounds)


def check_rotation(box1, box2):
    bbox1 = get_bbox(box1)
    bbox1[0][1] = bbox1[0][1] * math.sqrt(2)
    bbox1[0][2] = bbox1[0][2] * math.sqrt(2)
    bbox1[1][1] = bbox1[1][1] * math.sqrt(2)
    bbox1[1][2] = bbox1[1][2] * math.sqrt(2)

    bbox2 = get_bbox(box2)
    assert np.allclose(bbox1, bbox2)


def test_rotate_scenepart_axis_angle(box_f):
    box1 = box_f()
    box2 = box_f()

    box2.rotate(axis=[1.0, 0.0, 0.0], angle=np.pi / 4)

    check_rotation(box1, box2)


def test_rotate_scenepart_quaternion(box_f):
    box1 = box_f()
    box2 = box_f()

    box2.rotate(quaternion=[0.9238795325112867, -0.3826834323650898, 0.0, 0.0])

    check_rotation(box1, box2)


def test_rotate_scenepart_two_vectors(box_f):
    box1 = box_f()
    box2 = box_f()

    box2.rotate(origin=np.array([0, 1.0, 0]), image=np.array([0.0, 1.0, 1.0]))

    check_rotation(box1, box2)


def test_rotate_scenepart_no_parameter(box):
    with pytest.raises(ValueError):
        box.rotate()


def test_rotate_scenepart_too_many_parameters(box):
    with pytest.raises(ValueError):
        box.rotate(quaternion=[1.0, 0, 0, 0], axis=[1.0, 0, 0])

    with pytest.raises(ValueError):
        box.rotate(quaternion=[1.0, 0, 0, 0], origin=[1.0, 0, 0])

    with pytest.raises(ValueError):
        box.rotate(axis=[1.0, 0, 0], angle=0.0, origin=[0, 0, 0])


def test_rotate_scenepart_missing_parameters(box):
    with pytest.raises(ValueError):
        box.rotate(axis=[1.0, 0, 0])

    with pytest.raises(ValueError):
        box.rotate(angle=0.0)

    with pytest.raises(ValueError):
        box.rotate(origin=[0.0, 0.0, 0.0])

    with pytest.raises(ValueError):
        box.rotate(image=[1.0, 0, 0])


def test_scale_scenepart(box_f):
    box1 = box_f()
    box2 = box_f()

    scale = 2.0
    box2.scale(scale)

    bbox1 = get_bbox(box1)
    bbox2 = get_bbox(box2)

    assert np.allclose(bbox1 * scale, bbox2)


def test_transform_scenepart(box_f):
    box1 = box_f()
    box2 = box_f()

    offset = np.array([10.0, 0, 0])
    box2.translate(offset)

    bbox1 = get_bbox(box1)
    bbox2 = get_bbox(box2)

    assert np.allclose(bbox1 + offset, bbox2)


<<<<<<< HEAD
def test_scene_part_from_xml_serialization(box, tmp_path):
    box.to_yml(path=tmp_path, filename="box.yml")
    box2 = ScenePart.from_yml(tmp_path / "box.yml")

    assert len(box._cpp_object.primitives) == len(box2._cpp_object.primitives)
=======
def test_scene_binary():
    survey1 = Survey.from_xml("data/surveys/toyblocks/tls_toyblocks.xml")
    survey1.scene.to_binary("data/scenes/toyblocks/toyblocks1.scene")
    points1, _ = survey1.run()

    survey2 = Survey.from_xml("data/surveys/toyblocks/tls_toyblocks.xml")
    survey2.scene = StaticScene.from_binary("data/scenes/toyblocks/toyblocks1.scene")

    points2, _ = survey2.run()
    os.remove("data/scenes/toyblocks/toyblocks1.scene")
    assert len(points1) == len(points2)


def test_ground_plane():
    """
    Test the force_on_groundfunctionality of the ScenePart class.
    This test verifies that scene parts are correctly adjusted vertically to the ground plane
    depending on their force_on_ground flag.

    Here, the following is tested: 
    - Scene parts with not NONE force_on_ground value will have their z-coordinate translated
      to the ground plane's z-coordinate after finalization.
    - Scene parts with force_on_ground = NONE will not be vertically adjusted.
    - Scene parts with optional positive int value for force_on_ground will specify
      the number of search steps to be performed.
    """

    sp1 = ScenePart.from_obj("data/sceneparts/toyblocks/cube.obj")
    sp1.force_on_ground = ForceOnGroundStrategy.LEAST_COMPLEX
    
    sp2 = ScenePart.from_obj("data/sceneparts/toyblocks/cube.obj")
    sp2.force_on_ground = ForceOnGroundStrategy.NONE

    sp3 = ScenePart.from_obj("data/sceneparts/basic/groundplane/groundplane.obj")
    sp3.scale(70)
    
    sp4 = ScenePart.from_obj("data/sceneparts/toyblocks/cube.obj")
    sp4.force_on_ground = 5

    scene = StaticScene(scene_parts=[sp1, sp2, sp3, sp4])
    scene._finalize()

    assert np.isclose(sp1._cpp_object.all_vertices[0].position[2], sp3._cpp_object.all_vertices[0].position[2])
    assert not np.isclose(sp2._cpp_object.all_vertices[0].position[2], sp3._cpp_object.all_vertices[0].position[2])
    assert np.isclose(sp4._cpp_object.all_vertices[0].position[2], sp3._cpp_object.all_vertices[0].position[2])


def test_is_ground():
    """
    Test the effect of the is_ground flag on the Z-coordinate adjustment of a scene part.
    If is_ground is set to False for the ground plane, indicating that there are no valid ground scene parts in the scene, 
    any other scene part should not be adjusted or aligned to the ground plane.
    """

    sp1 = ScenePart.from_obj("data/sceneparts/toyblocks/cube.obj")
    sp1.force_on_ground = ForceOnGroundStrategy.MOST_COMPLEX
    
    sp2 = ScenePart.from_obj("data/sceneparts/basic/groundplane/groundplane.obj")
    sp2.scale(70)
    sp2.is_ground = False

    scene = StaticScene(scene_parts=[sp1, sp2])
    scene._finalize()

    assert not np.isclose(sp1._cpp_object.all_vertices[0].position[2], sp2._cpp_object.all_vertices[0].position[2])
    

def test_classification_scenepart():
    """
    Test that the classification of a scene part can be set correctly and be used during run of Survey
    """
    survey = Survey.from_xml("data/surveys/toyblocks/als_toyblocks.xml")
    survey.scene.scene_parts[0].classification = 1
    assert survey.scene.scene_parts[0]._cpp_object.classification == 1

    meas, _ = survey.run()
   
    assert np.any(meas["classification"] == 1)
>>>>>>> e3b15925
<|MERGE_RESOLUTION|>--- conflicted
+++ resolved
@@ -260,13 +260,6 @@
     assert np.allclose(bbox1 + offset, bbox2)
 
 
-<<<<<<< HEAD
-def test_scene_part_from_xml_serialization(box, tmp_path):
-    box.to_yml(path=tmp_path, filename="box.yml")
-    box2 = ScenePart.from_yml(tmp_path / "box.yml")
-
-    assert len(box._cpp_object.primitives) == len(box2._cpp_object.primitives)
-=======
 def test_scene_binary():
     survey1 = Survey.from_xml("data/surveys/toyblocks/tls_toyblocks.xml")
     survey1.scene.to_binary("data/scenes/toyblocks/toyblocks1.scene")
@@ -286,7 +279,7 @@
     This test verifies that scene parts are correctly adjusted vertically to the ground plane
     depending on their force_on_ground flag.
 
-    Here, the following is tested: 
+    Here, the following is tested:
     - Scene parts with not NONE force_on_ground value will have their z-coordinate translated
       to the ground plane's z-coordinate after finalization.
     - Scene parts with force_on_ground = NONE will not be vertically adjusted.
@@ -296,34 +289,43 @@
 
     sp1 = ScenePart.from_obj("data/sceneparts/toyblocks/cube.obj")
     sp1.force_on_ground = ForceOnGroundStrategy.LEAST_COMPLEX
-    
+
     sp2 = ScenePart.from_obj("data/sceneparts/toyblocks/cube.obj")
     sp2.force_on_ground = ForceOnGroundStrategy.NONE
 
     sp3 = ScenePart.from_obj("data/sceneparts/basic/groundplane/groundplane.obj")
     sp3.scale(70)
-    
+
     sp4 = ScenePart.from_obj("data/sceneparts/toyblocks/cube.obj")
     sp4.force_on_ground = 5
 
     scene = StaticScene(scene_parts=[sp1, sp2, sp3, sp4])
     scene._finalize()
 
-    assert np.isclose(sp1._cpp_object.all_vertices[0].position[2], sp3._cpp_object.all_vertices[0].position[2])
-    assert not np.isclose(sp2._cpp_object.all_vertices[0].position[2], sp3._cpp_object.all_vertices[0].position[2])
-    assert np.isclose(sp4._cpp_object.all_vertices[0].position[2], sp3._cpp_object.all_vertices[0].position[2])
+    assert np.isclose(
+        sp1._cpp_object.all_vertices[0].position[2],
+        sp3._cpp_object.all_vertices[0].position[2],
+    )
+    assert not np.isclose(
+        sp2._cpp_object.all_vertices[0].position[2],
+        sp3._cpp_object.all_vertices[0].position[2],
+    )
+    assert np.isclose(
+        sp4._cpp_object.all_vertices[0].position[2],
+        sp3._cpp_object.all_vertices[0].position[2],
+    )
 
 
 def test_is_ground():
     """
     Test the effect of the is_ground flag on the Z-coordinate adjustment of a scene part.
-    If is_ground is set to False for the ground plane, indicating that there are no valid ground scene parts in the scene, 
+    If is_ground is set to False for the ground plane, indicating that there are no valid ground scene parts in the scene,
     any other scene part should not be adjusted or aligned to the ground plane.
     """
 
     sp1 = ScenePart.from_obj("data/sceneparts/toyblocks/cube.obj")
     sp1.force_on_ground = ForceOnGroundStrategy.MOST_COMPLEX
-    
+
     sp2 = ScenePart.from_obj("data/sceneparts/basic/groundplane/groundplane.obj")
     sp2.scale(70)
     sp2.is_ground = False
@@ -331,8 +333,11 @@
     scene = StaticScene(scene_parts=[sp1, sp2])
     scene._finalize()
 
-    assert not np.isclose(sp1._cpp_object.all_vertices[0].position[2], sp2._cpp_object.all_vertices[0].position[2])
-    
+    assert not np.isclose(
+        sp1._cpp_object.all_vertices[0].position[2],
+        sp2._cpp_object.all_vertices[0].position[2],
+    )
+
 
 def test_classification_scenepart():
     """
@@ -343,6 +348,12 @@
     assert survey.scene.scene_parts[0]._cpp_object.classification == 1
 
     meas, _ = survey.run()
-   
+
     assert np.any(meas["classification"] == 1)
->>>>>>> e3b15925
+
+
+def test_scene_part_from_xml_serialization(box, tmp_path):
+    box.to_yml(path=tmp_path, filename="box.yml")
+    box2 = ScenePart.from_yml(tmp_path / "box.yml")
+
+    assert len(box._cpp_object.primitives) == len(box2._cpp_object.primitives)