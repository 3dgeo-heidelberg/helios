from helios.platforms import Platform
from helios.scanner import Scanner
from helios.scene import StaticScene
from helios.survey import *

import laspy
import pytest


def test_construct_survey_from_xml():
    survey = Survey.from_xml("data/surveys/toyblocks/als_toyblocks.xml")

    assert survey.name == "toyblocks_als"
    assert len(survey.legs) == 6
    assert isinstance(survey.platform, Platform)
    assert isinstance(survey.scanner, Scanner)
    assert isinstance(survey.scene, StaticScene)


def test_add_leg_parameters():
    survey = Survey.from_xml("data/surveys/toyblocks/als_toyblocks.xml")

    platform_settings = PlatformSettings(x=5)
    scanner_settings = ScannerSettings(pulse_frequency=1000)
    survey.add_leg(
        platform_settings=platform_settings,
        scanner_settings=scanner_settings,
        y=5,
        head_rotation=12,
    )
    assert survey.legs[-1].platform_settings.x == 5
    assert survey.legs[-1].platform_settings.y == 5
    assert survey.legs[-1].scanner_settings.pulse_frequency == 1000
    assert survey.legs[-1].scanner_settings.head_rotation == 12

    with pytest.raises(ValueError):
        survey.add_leg(foobar=12)


def test_survey_run_numpy_output(survey):
    points, trajectory = survey.run(format=OutputFormat.NPY)

    assert points.shape[0] == 200
    assert trajectory.shape[0] == 101
    assert points.dtype == meas_dtype
    assert trajectory.dtype == traj_dtype


def test_survey_run_las_output(survey, tmp_path):
    path = survey.run(output_dir=tmp_path, format=OutputFormat.LAS)

    # Ensure there is one LAS file
    files = list(path.rglob("*.las"))
    assert len(files) == 1

    # Read the output
    las = laspy.read(files[0])
    las.X.shape[0] == 200


def test_survey_run_laz_output(survey, tmp_path):
    path = survey.run(output_dir=tmp_path, format=OutputFormat.LAZ)

    # Ensure there is one LAZ file
    files = list(path.rglob("*.laz"))
    assert len(files) == 1

    # Read the output
    las = laspy.read(files[0])
    las.X.shape[0] == 200


def test_survey_run_xyz_output(survey, tmp_path):
    path = survey.run(output_dir=tmp_path, format=OutputFormat.XYZ)

    # Ensure there is one XYZ file
    files = list(path.rglob("*.xyz"))
    assert len(files) == 1

    # Read the output
    points = np.genfromtxt(files[0], delimiter="")
    assert points.shape[0] == 200


def test_survey_run_laspy_output(survey):
    las, traj = survey.run(format=OutputFormat.LASPY)

    assert len(las.points) == 200
    assert all(las.return_number == np.ones_like(las.return_number))
    assert traj.shape == (101,)


def test_set_gpstime(survey):
    survey.gps_time = datetime.now(timezone.utc)
    # This timestamp is at the gps week start.
    # A timezone must be given to make this system time independent.
    survey.gps_time = "2025-02-09T00:00:09+00:00"
    with pytest.raises(ValueError):
        survey.gps_time = "foobar"

    points, _ = survey.run()

    assert np.all(points["gps_time"] > 0)
    assert np.all(points["gps_time"] < 1)


<<<<<<< HEAD
def test_survey_run_trajectory_for_all_scanner_types():
    survey = Survey.from_xml("data/surveys/demo/light_als_toyblocks_multiscanner.xml")
    survey.legs[0].scanner_settings.trajectory_time_interval = 0.1
    points, trajectory = survey.run()
    assert points.shape[0] > 0
    assert trajectory.shape[0] > 0
=======
def test_survey_run_unknown_parameters(survey):
    with pytest.raises(ValueError):
        survey.run(unknown_parameter=12)
>>>>>>> 7fdec83c
<|MERGE_RESOLUTION|>--- conflicted
+++ resolved
@@ -104,15 +104,14 @@
     assert np.all(points["gps_time"] < 1)
 
 
-<<<<<<< HEAD
+def test_survey_run_unknown_parameters(survey):
+    with pytest.raises(ValueError):
+        survey.run(unknown_parameter=12)
+
+
 def test_survey_run_trajectory_for_all_scanner_types():
     survey = Survey.from_xml("data/surveys/demo/light_als_toyblocks_multiscanner.xml")
     survey.legs[0].scanner_settings.trajectory_time_interval = 0.1
     points, trajectory = survey.run()
     assert points.shape[0] > 0
-    assert trajectory.shape[0] > 0
-=======
-def test_survey_run_unknown_parameters(survey):
-    with pytest.raises(ValueError):
-        survey.run(unknown_parameter=12)
->>>>>>> 7fdec83c
+    assert trajectory.shape[0] > 0