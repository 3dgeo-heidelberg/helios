--- conflicted
+++ resolved
@@ -1,5 +1,5 @@
-from helios.platforms import Platform, tripod, sr22, DynamicPlatformSettings
-from helios.scanner import Scanner, livox_mid100, vlp16
+from helios.platforms import Platform
+from helios.scanner import Scanner
 from helios.scene import StaticScene
 from helios.survey import *
 
@@ -165,7 +165,31 @@
     assert len(survey.trajectory[0]) == 7
 
 
-<<<<<<< HEAD
+def test_invalid_leg_adding():
+    """
+    Test that adding a leg via the `append` method raises an error.
+    """
+    survey = Survey.from_xml("data/surveys/toyblocks/als_toyblocks.xml")
+    new_leg = Leg(
+        platform_settings=PlatformSettings(),
+        scanner_settings=ScannerSettings(),
+    )
+    assert len(survey.legs) == 6
+
+    survey.add_leg(new_leg)
+    assert len(survey.legs) == 7
+
+    with pytest.raises(AttributeError, match="object has no attribute 'append'"):
+        survey.append(new_leg)
+
+
+def test_survey_flag_from_xml_set():
+    from helios.utils import is_xml_loaded
+
+    survey = Survey.from_xml("data/surveys/toyblocks/als_toyblocks.xml")
+    assert is_xml_loaded(survey)
+
+
 def test_load_csv_traj(survey):
     survey.load_traj_csv(csv="data/trajectories/cycloid.trj")
     assert survey.trajectory.shape == (51,)
@@ -310,29 +334,4 @@
 
     m, t = survey.run(format=OutputFormat.NPY)
     assert m.shape[0] > 0
-    assert t.shape[0] > 0
-=======
-def test_invalid_leg_adding():
-    """
-    Test that adding a leg via the `append` method raises an error.
-    """
-    survey = Survey.from_xml("data/surveys/toyblocks/als_toyblocks.xml")
-    new_leg = Leg(
-        platform_settings=PlatformSettings(),
-        scanner_settings=ScannerSettings(),
-    )
-    assert len(survey.legs) == 6
-
-    survey.add_leg(new_leg)
-    assert len(survey.legs) == 7
-
-    with pytest.raises(AttributeError, match="object has no attribute 'append'"):
-        survey.append(new_leg)
-
-
-def test_survey_flag_from_xml_set():
-    from helios.utils import is_xml_loaded
-
-    survey = Survey.from_xml("data/surveys/toyblocks/als_toyblocks.xml")
-    assert is_xml_loaded(survey)
->>>>>>> 3bab35bb
+    assert t.shape[0] > 0