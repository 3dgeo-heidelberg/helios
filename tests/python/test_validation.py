--- conflicted
+++ resolved
@@ -255,7 +255,6 @@
         obj = Obj()
 
 
-<<<<<<< HEAD
 def test_none_default():
     class Obj(Model, cpp_class=MockCppObject):
         someint: Union[int, None] = Property(cpp="someint", default=None)
@@ -282,7 +281,8 @@
 
     with pytest.raises(ValueError):
         assert foo(1000000)
-=======
+
+
 def test_assetpath_annotation():
     @validate_call
     def foo(path: AssetPath):
@@ -291,5 +291,4 @@
     assert isinstance(foo("data/scanners_als.xml"), Path)
 
     with pytest.raises(FileNotFoundError):
-        foo("data/scanners_als2.xml")
->>>>>>> 904f918d
+        foo("data/scanners_als2.xml")