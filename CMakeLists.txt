--- conflicted
+++ resolved
@@ -134,7 +134,7 @@
   target_compile_definitions(helios PUBLIC BUDDING_METRICS=ON)
 endif()
 
-# # Add the HelIOS++ executable
+# Add the HelIOS++ executable
 add_executable(helios++)
 
 target_link_libraries(helios++ PRIVATE helios)
@@ -149,8 +149,6 @@
   target_link_libraries(_helios PUBLIC helios pybind11::module)
   install(TARGETS _helios DESTINATION .)
 endif()
-
-
 
 # Traverse the source tree to add all relevant sources
 add_subdirectory(src)
@@ -169,20 +167,9 @@
   DESTINATION helios/bin
 )
 
-<<<<<<< HEAD
-=======
-if(BUILD_PYTHON)
-  install(
-    TARGETS
-      _pyhelios
-    DESTINATION .
-  )
-endif()
-
 if(HELIOS_HEADERCHECK)
   add_subdirectory(tests/headercheck)
 endif()
 
->>>>>>> c3c5f760
 include(FeatureSummary)
 feature_summary(WHAT ALL)