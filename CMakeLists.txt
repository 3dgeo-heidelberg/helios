# Initialize the CMake project
cmake_minimum_required(VERSION 3.18)

# If we are running in a Conda environment, we automatically
# add the Conda env prefix to the CMAKE_PREFIX_PATH
if(DEFINED ENV{CONDA_PREFIX})
  list(APPEND CMAKE_PREFIX_PATH "$ENV{CONDA_PREFIX}")
  #TODO: Windows Conda environments are structured differently,
  #      how unfortunate is this?
  list(APPEND CMAKE_PREFIX_PATH "$ENV{CONDA_PREFIX}/Library")
endif()

# Set the version strings for the project
if(SKBUILD)
  set(HELIOS_VERSION ${SKBUILD_PROJECT_VERSION})
  set(HELIOS_VERSION_FULL ${SKBUILD_PROJECT_VERSION_FULL})
else()
  set(HELIOS_VERSION "2.0.1")
  set(HELIOS_VERSION_FULL "2.0.1")
endif()

find_package(pybind11 CONFIG REQUIRED)

project(Helios++
  VERSION ${HELIOS_VERSION}
  LANGUAGES C CXX
  DESCRIPTION "Helios software for LiDAR simulations")

# We also store relevant CMake modules in the cmake/ directory
list(APPEND CMAKE_MODULE_PATH "${CMAKE_SOURCE_DIR}/cmake/")

# Set CMake policies for this project

# We allow <Package>_ROOT (env) variables for locating dependencies
cmake_policy(SET CMP0074 NEW)
# We allow target_sources to convert relative paths to absolute paths
cmake_policy(SET CMP0076 NEW)

# Initialize some default paths
include(GNUInstallDirs)

# Define the minimum C++ standard that is required
set(CMAKE_CXX_STANDARD 17)
set(CMAKE_CXX_STANDARD_REQUIRED ON)

# For Python bindings, we need to enable position-independent code
set(CMAKE_POSITION_INDEPENDENT_CODE ON)

# Compilation options
option(BUILD_PYTHON "Enable building of Python bindings" ON)
option(BUILD_DOCS "Enable building of documentation" ON)
option(HELIOS_DATA_ANALYTICS "Enable data analytics mode used for debugging internal state" OFF)
option(HELIOS_BUDDING_METRICS "Enable budding metrics for debugging" OFF)
option(HELIOS_PCL "Enable PCL support for debugging visualization" OFF)

# Add a library for Helios that both the executable and the Python bindings can link against
add_library(helios)

# Find external dependencies
find_package(GDAL CONFIG REQUIRED)
find_package(tinyxml2 REQUIRED)
find_package(glm REQUIRED)
find_package(Boost REQUIRED COMPONENTS system thread regex filesystem serialization iostreams random)
find_package(Armadillo REQUIRED)
find_package(LAPACK REQUIRED)
find_package(BLAS REQUIRED)

# LasTools's CMake is not Modern CMake yet, so we have to use old-style find_package
# that uses the provoded FindLASTools.cmake file
find_package(LASTools REQUIRED)

# We only build against PCL if explicitly requested
if(HELIOS_PCL)
  find_package(PCL COMPONENTS common features io io_ply visualization)
  target_link_libraries(helios PUBLIC ${PCL_LIBRARIES})
endif()

# We use Armadillo as a a header library and link against LAPACK and BLAS
# ourselves. We do so in a desperate attempt to circumvent a conda packaging
# issue on Windows that reports overlinking of the LAPACK library.
target_include_directories(helios
  PUBLIC
    ${ARMADILLO_INCLUDE_DIRS}
)
target_compile_definitions(helios
  PUBLIC
    ARMA_DONT_USE_WRAPPER
)
target_link_libraries(helios
  PUBLIC
    LAPACK::LAPACK
    BLAS::BLAS
)

# Add all the dependencies to the Helios library
target_link_libraries(helios
  PUBLIC
    GDAL::GDAL
    tinyxml2::tinyxml2
    glm::glm
    Boost::system
    Boost::thread
    Boost::regex
    Boost::filesystem
    Boost::serialization
    Boost::iostreams
    Boost::random
    ${LASTOOLS_LIBRARIES}
)

target_include_directories(helios
  PUBLIC
    ${LASTOOLS_INCLUDE_DIRS}
)

# Expose version information to the C++ sources
target_compile_definitions(helios
  PUBLIC
    GLM_ENABLE_EXPERIMENTAL
    HELIOS_VERSION="${HELIOS_VERSION_FULL}"
    HELIOS_BUILD_TYPE="${CMAKE_BUILD_TYPE}"
)

# Ensure Windows-specific compile options
if(WIN32 OR MSVC)
  target_compile_definitions(helios PUBLIC WIN32_LEAN_AND_MEAN _OS_WINDOWS_)
endif()

# Enable data analytics code if requested
if(HELIOS_DATA_ANALYTICS)
  target_compile_definitions(helios PUBLIC DATA_ANALYTICS=${HELIOS_DATA_ANALYTICS})
endif()
if(HELIOS_BUDDING_METRICS)
  target_compile_definitions(helios PUBLIC BUDDING_METRICS=ON)
endif()

<<<<<<< HEAD
# Create test suite
include(CTest)
if(BUILD_TESTING)
  find_package(Catch2 3 REQUIRED)
  add_executable(helios_test)
  add_test(NAME helios_test COMMAND helios_test)
  target_link_libraries(helios_test PRIVATE helios Catch2::Catch2WithMain)
endif()

=======
>>>>>>> 7931a450
# Add the HelIOS++ executable
add_executable(helios++)

target_link_libraries(helios++ PRIVATE helios)

if(BUILD_PYTHON)
  include_directories(${Python_INCLUDE_DIRS})
  include_directories(${CMAKE_SOURCE_DIR}/src/python)
  pybind11_add_module(_helios MODULE python/helios/helios_python.cpp)
  if(MSVC)
    target_compile_options(_helios PRIVATE /bigobj)
  endif()
  target_link_libraries(_helios PUBLIC helios pybind11::module)
  install(TARGETS _helios DESTINATION .)
endif()

# Traverse the source tree to add all relevant sources
add_subdirectory(src)

# Add documentation building through the CMake build system
if(BUILD_DOCS)
  add_subdirectory(doc)
endif()

# Add installation rules for the Helios++ executable and Python bindings library

# Define an installation rule that copies the executable to our Python package
install(
  TARGETS
    helios++
  DESTINATION helios/bin
)

if(HELIOS_HEADERCHECK)
  add_subdirectory(tests/headercheck)
endif()

include(FeatureSummary)
feature_summary(WHAT ALL)<|MERGE_RESOLUTION|>--- conflicted
+++ resolved
@@ -134,7 +134,6 @@
   target_compile_definitions(helios PUBLIC BUDDING_METRICS=ON)
 endif()
 
-<<<<<<< HEAD
 # Create test suite
 include(CTest)
 if(BUILD_TESTING)
@@ -144,8 +143,6 @@
   target_link_libraries(helios_test PRIVATE helios Catch2::Catch2WithMain)
 endif()
 
-=======
->>>>>>> 7931a450
 # Add the HelIOS++ executable
 add_executable(helios++)
 
